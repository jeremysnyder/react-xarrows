--- conflicted
+++ resolved
@@ -1,10 +1,6 @@
 {
   "name": "react-xarrows",
-<<<<<<< HEAD
   "version": "1.1.7",
-=======
-  "version": "1.1.6",
->>>>>>> 51fbee5c
   "author": "Eliav Louski",
   "description": "Draw arrows (or lines) between components in React!",
   "keywords": [
