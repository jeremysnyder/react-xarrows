var __rest = (this && this.__rest) || function (s, e) {
    var t = {};
    for (var p in s) if (Object.prototype.hasOwnProperty.call(s, p) && e.indexOf(p) < 0)
        t[p] = s[p];
    if (s != null && typeof Object.getOwnPropertySymbols === "function")
        for (var i = 0, p = Object.getOwnPropertySymbols(s); i < p.length; i++) {
            if (e.indexOf(p[i]) < 0 && Object.prototype.propertyIsEnumerable.call(s, p[i]))
                t[p[i]] = s[p[i]];
        }
    return t;
};
import React, { useRef, useEffect, useState } from "react";
import _ from "lodash";
const findCommonAncestor = (elem, elem2) => {
    function parents(node) {
        var nodes = [node];
        for (; node; node = node.parentNode) {
            nodes.unshift(node);
        }
        return nodes;
    }
    function commonAncestor(node1, node2) {
        var parents1 = parents(node1);
        var parents2 = parents(node2);
        // if (parents1[0] !== parents2[0]) throw new Error("No common ancestor!");
        if (parents1[0] !== parents2[0])
            throw new Error("No common ancestor!");
        for (var i = 0; i < parents1.length; i++) {
            if (parents1[i] !== parents2[i])
                return parents1[i - 1];
        }
    }
    return commonAncestor(elem, elem2);
};
// const findAllParents = (elem: HTMLElement) => {
//   let parents: HTMLElement[] = [];
//   let parent = elem;
//   while (true) {
//     if (parent.parentElement === null) return parents;
//     else parent = parent.parentElement;
//     parents.push(parent);
//   }
// };
const findAllChildrens = (child, parent) => {
    if (child === parent)
        return [];
    let childrens = [];
    let childParent = child.parentElement;
    while (childParent !== parent) {
        childrens.push(childParent);
        childParent = childParent.parentElement;
    }
    return childrens;
};
const getElementByPropGiven = (ref) => {
    var myRef;
    if (typeof ref === "string") {
        myRef = document.getElementById(ref);
        if (myRef === null)
            throw Error(`'${ref}' is not an id of element in the dom. make sure you provided currect id or provide a React reference to element instead.`);
    }
    else
        myRef = ref.current;
    if (myRef === null)
        throw Error(`'${ref}' is not a valid react reference to html element
OR
you tried to render Xarrow before one of the anchors.
please provide correct react refernce or provide id instead.`);
    return myRef;
};
const typeOf = (arg) => {
    let type = typeof arg;
    if (type === "object") {
        if (arg === null)
            type = "null";
        else if (Array.isArray(arg))
            type = "array";
    }
    return type;
};
const Xarrow = (_a) => {
    var props = __rest(_a, []);
    const selfRef = useRef(null);
    const [anchorsRefs, setAnchorsRefs] = useState({ start: null, end: null });
    const [prevPosState, setPrevPosState] = useState(null);
    const [prevProps, setPrevProps] = useState(null);
    // const [selfParents, setSelfParents] = useState<HTMLElement[]>(null); //list parents of the common ascestor of the arrow with start and end(until "root elemnt")
    const [anchorsParents, setAnchorsParents] = useState(null); //list childrens of the common ascestor of the arrow with start and end until start or end
    const [commonAncestor, setCommonAncestor] = useState(null); //list childrens of the common ascestor of the arrow with start and end until start or end
    // const [xarrowElemPos, setXarrowElemPos] = useState<point>({ x: 0, y: 0 });
    // const [prevXarrowElemPos, setPrevXarrowElemPos] = useState<point>({ x: 0, y: 0 });
    const updateIfNeeded = () => {
        // console.log("updateIfNeeded");
        if (checkIfAnchorsRefsChanged()) {
            initAnchorsRefs();
            // initProps();
        }
        else if (!_.isEqual(props, prevProps)) {
            //first check if any properties changed
            if (prevProps) {
                initProps();
                setPrevPosState(getAnchorsPos());
            }
        }
        else {
            //if the properties did not changed - update position if needed
            let posState = getAnchorsPos();
            if (!_.isEqual(prevPosState, posState)) {
                setPrevPosState(posState);
            }
        }
    };
    const checkIfAnchorsRefsChanged = () => {
        var start = getElementByPropGiven(props.start);
        var end = getElementByPropGiven(props.end);
        return !_.isEqual(anchorsRefs, { start, end });
    };
    const monitorDOMchanges = () => {
        [...anchorsParents.start, ...anchorsParents.end].forEach((elem) => {
            elem.addEventListener("scroll", updateIfNeeded);
        });
        window.addEventListener("resize", updateIfNeeded);
        if (window.getComputedStyle(commonAncestor).position !== "relative")
            commonAncestor.addEventListener("scroll", updateIfNeeded);
    };
    const cleanMonitorDOMchanges = () => {
        [...anchorsParents.start, ...anchorsParents.end].forEach((elem) => {
            elem.removeEventListener("scroll", updateIfNeeded);
        });
        window.removeEventListener("resize", updateIfNeeded);
        if (window.getComputedStyle(commonAncestor).position === "relative")
            commonAncestor.removeEventListener("scroll", updateIfNeeded);
    };
    const initParentsChildrens = () => {
        let anchorsCommonAncestor = findCommonAncestor(anchorsRefs.start, anchorsRefs.end);
        let allAncestor = findCommonAncestor(anchorsCommonAncestor, selfRef.current);
        let allAncestorChildrensStart = findAllChildrens(anchorsRefs.start, allAncestor);
        let allAncestorChildrensEnd = findAllChildrens(anchorsRefs.end, allAncestor);
        setCommonAncestor(allAncestor);
        setAnchorsParents({
            start: allAncestorChildrensStart,
            end: allAncestorChildrensEnd,
        });
        let allAncestorPosStyle = window.getComputedStyle(allAncestor).position;
        if (props.consoleWarning) {
            if (allAncestorPosStyle !== "relative" &&
                (allAncestor.scrollHeight > allAncestor.clientHeight || allAncestor.scrollWidth > allAncestor.clientWidth))
                console.warn(`Xarrow warning: it is recomnded to set common ancestor positioning style to 'relative',this will prevent rerender on every scroll event. 
        change position style from '${allAncestorPosStyle}' to 'relative' of element `, allAncestor);
            if (selfRef.current.parentElement !== anchorsCommonAncestor)
                console.warn(`Xarrow warning: you placed Xarrow not as son of the common ancestor of 'start' component and 'end' component.
          the suggested element to put Xarrow inside of to prevent redundant rerenders iss `, anchorsCommonAncestor, " and not ", selfRef.current.parentElement, `if this was your intention set monitorDOMchanges to true so Xarrow will render whenever relevant DOM events are triggerd.
          to disable this warnings set consoleWarning property to false`);
            if ((allAncestorChildrensStart.length > 0 || allAncestorChildrensEnd.length > 0) &&
                props.monitorDOMchanges === false)
                console.warn(`Xarrow warning: set monitorDOMchanges to true - its possible that the positioning will get out of sync on DOM events(like scroll),
        on these elements`, _.uniqWith([...allAncestorChildrensStart, ...allAncestorChildrensEnd], _.isEqual), `\nto disable this warnings set consoleWarning property to false`);
        }
    };
    const testUserGivenProperties = () => {
        const throwError = (errorMsg, consoleMsg) => {
            let err = Error("Xarrows: " + errorMsg);
            if (consoleMsg)
                console.error("xarrow error: ", ...consoleMsg);
            throw err;
        };
        const typeCheck = (arg, allowedTypes, name) => {
            if (!allowedTypes.includes(typeOf(arg))) {
                throwError(`'${name}' property error.`, [
                    `'${name}' property should be from type ${allowedTypes.join(" or ")}, not`,
                    typeOf(arg),
                ]);
            }
        };
        const valueCheck = (value, allowedValues, name) => {
            if (!allowedValues.includes(value)) {
                throwError(`'${name}' property error.`, [
                    `${name} =`,
                    value,
                    ` but ${name} prop should be '${allowedValues.join("' or '")}', not`,
                    "'" + value + "'",
                ]);
            }
        };
        const checkRef = (ref, name) => {
            typeCheck(ref, ["object", "string"], name);
            if (typeOf(ref) === "object") {
                if (!("current" in ref))
                    throwError(`'${name}' property error.`, [
                        `${name}=`,
                        ref,
                        `but '${name}' is not of type reference. maybe you set '${name}' property to other object and not to React reference?`,
                    ]);
                if (ref.current === null)
                    throwError(`'${name}' property error`, [
                        `Make sure the reference to ${name} anchor are provided correctly.
                maybe you tried to render Xarrow before ${name} anchor?`,
                    ]);
            }
        };
        const checkAnchor = (anchor, name) => {
            typeCheck(anchor, ["string", "array", "object"], name);
            if (typeOf(anchor) === "string")
                valueCheck(anchor, ["auto", "left", "right", "top", "bottom", "middle"], name);
            else if (typeOf(anchor) === "array")
                anchor.forEach((an) => valueCheck(an, ["auto", "left", "right", "top", "bottom", "middle"], name));
        };
        if (getElementByPropGiven(props.start) === getElementByPropGiven(props.end))
            throwError(`'start' and 'end' props cannot point to the same element`, [
                `'start' and 'end' props cannot point to the same element`,
            ]);
        checkRef(props.start, "start");
        checkRef(props.end, "end");
        checkAnchor(props.startAnchor, "startAnchor");
        checkAnchor(props.endAnchor, "endAnchor");
    };
    const triggerUpdate = (callback) => {
        updateIfNeeded();
        if (callback)
            callback();
    };
    const initRegisterEvents = () => {
        props.registerEvents.forEach((re) => {
            var ref = getElementByPropGiven(re.ref);
            ref.addEventListener(re.eventName, () => triggerUpdate(re.callback));
        });
    };
    const cleanRegisterEvents = () => {
        props.registerEvents.forEach((re) => {
            var ref = getElementByPropGiven(re.ref);
            ref.removeEventListener(re.eventName, () => triggerUpdate(re.callback));
        });
    };
    const initAnchorsRefs = () => {
        var start = getElementByPropGiven(props.start);
        var end = getElementByPropGiven(props.end);
        setAnchorsRefs({ start, end });
    };
    const initProps = () => {
        testUserGivenProperties();
        // initXarrowElemPos();
        setPrevProps(props);
    };
    useEffect(() => {
        // equilavent to componentDidMount
        // console.log("xarrow mounted");
        initProps();
        initRegisterEvents();
        initAnchorsRefs();
        return () => {
            // console.log("xarrow unmounted");
            cleanRegisterEvents();
        };
    }, []);
    useEffect(() => {
        // Heppens only at mounting (or props changed) after anchorsRefs initialized
        if (anchorsRefs.start) {
            initParentsChildrens();
        }
    }, [anchorsRefs]);
    useEffect(() => {
        // happens only at mounting after anchorsParents initialized
        if (anchorsParents && props.monitorDOMchanges) {
            monitorDOMchanges();
            return () => {
                //cleanUp it unmounting!
                cleanMonitorDOMchanges();
            };
        }
    }, [anchorsParents]);
    useEffect(() => {
        // triggers position update when prevPosState changed(can heppen in any render)
        if (prevPosState)
            updatePosition(prevPosState);
    }, [prevPosState]);
    useEffect(() => {
        // console.log("xarrow rendered!");
        updateIfNeeded();
    });
    const [st, setSt] = useState({
        //initial state
        cx0: 0,
        cy0: 0,
        cw: 0,
        ch: 0,
        x1: 0,
        y1: 0,
        x2: 0,
        y2: 0,
        dx: 0,
        dy: 0,
        absDx: 0,
        absDy: 0,
        cpx1: 0,
        cpy1: 0,
        cpx2: 0,
        cpy2: 0,
        headOrient: 0,
        labelStartPos: { x: 0, y: 0 },
        labelMiddlePos: { x: 0, y: 0 },
        labelEndPos: { x: 0, y: 0 },
        arrowEnd: { x: 0, y: 0 },
        arrowHeadOffset: { x: 0, y: 0 },
        headOffset: 0,
        excRight: 0,
        excLeft: 0,
        excUp: 0,
        excDown: 0,
    });
    let { color, lineColor, headColor, headSize, strokeWidth, dashness } = props;
    headSize = Number(headSize);
    strokeWidth = Number(strokeWidth);
    headColor = headColor ? headColor : color;
    lineColor = lineColor ? lineColor : color;
    let dashStroke = 0, dashNone = 0, animationSpeed, animationDirection = 1;
    if (dashness) {
        if (typeof dashness === "object") {
            dashStroke = dashness.strokeLen ? Number(dashness.strokeLen) : Number(strokeWidth) * 2;
            dashNone = dashness.strokeLen ? Number(dashness.nonStrokeLen) : Number(strokeWidth);
            animationSpeed = dashness.animation ? Number(dashness.animation) : null;
        }
        else if (typeof dashness === "boolean") {
            dashStroke = Number(strokeWidth) * 2;
            dashNone = Number(strokeWidth);
            animationSpeed = null;
        }
    }
    let dashoffset = dashStroke + dashNone;
    if (animationSpeed < 0) {
        animationSpeed *= -1;
        animationDirection = -1;
    }
    const isLabelPropsType = (label) => {
        return label.text !== undefined;
    };
    let labelStart, labelMiddle, labelEnd;
    let labelStartExtra = {}, labelMiddleExtra = {}, labelEndExtra = {};
    let labalCanvExtraY = 0;
    if (props.label) {
        labalCanvExtraY = 14;
        if (typeof props.label === "string")
            labelMiddle = props.label;
        else if (typeof props.label === "object") {
            if (isLabelPropsType(props.label)) {
                labelMiddle = props.label;
                labelMiddleExtra = labelMiddle.extra;
                labelMiddle = labelMiddle.text;
            }
            else {
                labelStart = props.label.start;
                labelMiddle = props.label.middle;
                labelEnd = props.label.end;
                if (typeof labelStart === "object") {
                    labelStartExtra = labelStart.extra;
                    labelStart = labelStart.text;
                }
                if (typeof labelMiddle === "object") {
                    labelMiddleExtra = labelMiddle.extra;
                    labelMiddle = labelMiddle.text;
                }
                if (typeof labelEnd === "object") {
                    labelEndExtra = labelEnd.extra;
                    labelEnd = labelEnd.text;
                }
            }
        }
    }
    let labalCanvExtraX = Math.max(labelStart ? labelStart.length : 0, labelMiddle ? labelMiddle.length : 0, labelEnd ? labelEnd.length : 0);
    let { passProps: adPassProps = { SVGcanvas: {}, arrowHead: {}, arrowBody: {} }, extendSVGcanvas: extendSVGcanvas = 0, } = props.advanced;
    let { SVGcanvas = {}, arrowBody = {}, arrowHead = {} } = adPassProps;
    const getSelfPos = () => {
        let { x: xarrowElemX, y: xarrowElemY } = selfRef.current.getBoundingClientRect();
        let xarrowStyle = getComputedStyle(selfRef.current);
        let xarrowStyleLeft = Number(xarrowStyle.left.slice(0, -2));
        let xarrowStyleTop = Number(xarrowStyle.top.slice(0, -2));
        return { x: xarrowElemX - xarrowStyleLeft, y: xarrowElemY - xarrowStyleTop };
    };
    const getAnchorsPos = () => {
        if (!anchorsRefs.start)
            return;
        let s = anchorsRefs.start.getBoundingClientRect();
        let e = anchorsRefs.end.getBoundingClientRect();
        let yOffset = 0;
        let xOffset = 0;
        return {
            start: {
                x: s.x + xOffset,
                y: s.y + yOffset,
                right: s.right + xOffset,
                bottom: s.bottom + yOffset,
            },
            end: {
                x: e.x + xOffset,
                y: e.y + yOffset,
                right: e.right + xOffset,
                bottom: e.bottom + yOffset,
            },
        };
    };
    const updatePosition = (positions) => {
        // Do NOT call thie function directly.
        // you should set position by 'setPrevPosState(posState)' and that will trigger
        // this function in the useEffect hook.
        let { start: sPos } = positions;
        let { end: ePos } = positions;
        let headOrient = 0;
        //////////////////////////////////////////////////////////////////////
        // declare relevant functions for later
        const getAnchorsDefaultOffsets = (width, height) => {
            return {
                middle: { rightness: width * 0.5, bottomness: height * 0.5 },
                left: { rightness: 0, bottomness: height * 0.5 },
                right: { rightness: width, bottomness: height * 0.5 },
                top: { rightness: width * 0.5, bottomness: 0 },
                bottom: { rightness: width * 0.5, bottomness: height },
            };
        };
        const prepareAnchorLines = (anchor, anchorPos) => {
            let defsOffsets = getAnchorsDefaultOffsets(anchorPos.right - anchorPos.x, anchorPos.bottom - anchorPos.y);
            // convert given anchors to array if array not already given
            let anchorChoice = Array.isArray(anchor) ? anchor : [anchor];
            //now map each item in the list to relevent object
            let anchorChoiceMapped = anchorChoice.map((anchorChoice) => {
                if (typeOf(anchorChoice) === "string") {
                    anchorChoice = anchorChoice;
                    return { position: anchorChoice, offset: { rightness: 0, bottomness: 0 } };
                }
                else if (typeOf(anchorChoice) === "object") {
                    if (!anchorChoice.offset)
                        anchorChoice.offset = { rightness: 0, bottomness: 0 };
                    if (!anchorChoice.offset.bottomness)
                        anchorChoice.offset.bottomness = 0;
                    if (!anchorChoice.offset.rightness)
                        anchorChoice.offset.rightness = 0;
                    anchorChoice = anchorChoice;
                    return anchorChoice;
                }
            });
            //now build the object that represents the users possablities for diffrent anchors
            let anchorPossabilities = [];
            if (anchorChoiceMapped.map((a) => a.position).includes("auto")) {
                let autoAnchor = anchorChoiceMapped.find((a) => a.position === "auto");
                ["left", "right", "top", "bottom"].forEach((anchor) => {
                    let offset = defsOffsets[anchor];
                    offset.rightness += autoAnchor.offset.rightness;
                    offset.bottomness += autoAnchor.offset.bottomness;
                    anchorPossabilities.push({ position: anchor, offset });
                });
            }
            else {
                anchorChoiceMapped.forEach((customAnchor) => {
                    let offset = defsOffsets[customAnchor.position];
                    offset.rightness += customAnchor.offset.rightness;
                    offset.bottomness += customAnchor.offset.bottomness;
                    anchorPossabilities.push({ position: customAnchor.position, offset });
                });
            }
            // now preper this list of anchors to object expected by the `getShortestLine` function
            let points = anchorPossabilities.map((pos) => ({
                x: anchorPos.x + pos.offset.rightness,
                y: anchorPos.y + pos.offset.bottomness,
                anchorPosition: pos.position,
            }));
            return points;
        };
        //end declare functions
        /////////////////////////////////////////////////////////////////////////////////////////
        let startPointsObj = prepareAnchorLines(props.startAnchor, sPos);
        let endPointsObj = prepareAnchorLines(props.endAnchor, ePos);
        const dist = (p1, p2) => {
            //length of line
            return Math.sqrt(Math.pow((p1.x - p2.x), 2) + Math.pow((p1.y - p2.y), 2));
        };
        const getShortestLine = (sPoints, ePoints) => {
            // closes tPair Of Points which feet to the specifed anchors
            let minDist = Infinity, d = Infinity;
            let closestPair;
            sPoints.forEach((sp) => {
                ePoints.forEach((ep) => {
                    d = dist(sp, ep);
                    if (d < minDist) {
                        minDist = d;
                        closestPair = { startPointObj: sp, endPointObj: ep };
                    }
                });
            });
            return closestPair;
        };
        let { startPointObj, endPointObj } = getShortestLine(startPointsObj, endPointsObj);
        let startAnchor = startPointObj.anchorPosition, endAnchor = endPointObj.anchorPosition;
        let startPoint = _.pick(startPointObj, ["x", "y"]), endPoint = _.pick(endPointObj, ["x", "y"]);
        let xarrowElemPos = getSelfPos();
        let cx0 = Math.min(startPoint.x, endPoint.x) - xarrowElemPos.x;
        let cy0 = Math.min(startPoint.y, endPoint.y) - xarrowElemPos.y;
        let dx = endPoint.x - startPoint.x;
        let dy = endPoint.y - startPoint.y;
        let absDx = Math.abs(endPoint.x - startPoint.x);
        let absDy = Math.abs(endPoint.y - startPoint.y);
        let xSign = dx > 0 ? 1 : -1;
        let ySign = dy > 0 ? 1 : -1;
        let headOffset = ((headSize * 3) / 4) * strokeWidth;
        let cu = Number(props.curveness);
<<<<<<< HEAD
        let { path } = props;
        if (path === "straight") {
            cu = 0;
            path = "smooth";
        }
        let excRight = strokeWidth + (strokeWidth * headSize) / 2;
        let excLeft = strokeWidth + (strokeWidth * headSize) / 2;
        let excUp = strokeWidth + (strokeWidth * headSize) / 2;
        let excDown = strokeWidth + (strokeWidth * headSize) / 2;
=======
        let excRight = strokeWidth;
        let excLeft = strokeWidth;
        let excUp = strokeWidth + labalCanvExtraY;
        let excDown = strokeWidth + labalCanvExtraY;
>>>>>>> 12740cb7
        excLeft += Number(extendSVGcanvas);
        excRight += Number(extendSVGcanvas);
        excUp += Number(extendSVGcanvas);
        excDown += Number(extendSVGcanvas);
        ////////////////////////////////////
        // arrow point to point calculations
        let x1 = 0, x2 = absDx + 0, y1 = 0, y2 = absDy + 0;
        if (dx < 0)
            [x1, x2] = [x2, x1];
        if (dy < 0)
            [y1, y2] = [y2, y1];
        ////////////////////////////////////
        // arrow curveness and arrowhead placement calculations
        let xHeadOffset = 0;
        let yHeadOffset = 0;
        if (cu === 0) {
            let headAngel = Math.atan(absDy / absDx);
            x2 -= headOffset * xSign * Math.cos(headAngel);
            y2 -= headOffset * ySign * Math.sin(headAngel);
            headAngel *= ySign;
            if (xSign < 0)
                headAngel = (Math.PI - headAngel * xSign) * xSign;
            xHeadOffset = ((Math.cos(headAngel) * headOffset) / 3 - (Math.sin(headAngel) * (headSize * strokeWidth)) / 2) * 1;
            yHeadOffset = ((Math.cos(headAngel) * (headSize * strokeWidth)) / 2 + (Math.sin(headAngel) * headOffset) / 3) * 1;
            headOrient = (headAngel * 180) / Math.PI;
        }
        else {
            if (endAnchor === "middle") {
                if (absDx > absDy) {
                    endAnchor = xSign ? "left" : "right";
                }
                else {
                    endAnchor = ySign ? "top" : "bottom";
                }
            }
            if (["left", "right"].includes(endAnchor)) {
                x2 -= headOffset * xSign;
                xHeadOffset = (headOffset * xSign) / 3;
                yHeadOffset = (headSize * strokeWidth * xSign) / 2;
                if (endAnchor === "left") {
                    headOrient = 0;
                    if (xSign < 0)
                        headOrient += 180;
                }
                else {
                    headOrient = 180;
                    if (xSign > 0)
                        headOrient += 180;
                }
            }
            else if (["top", "bottom"].includes(endAnchor)) {
                yHeadOffset = (headOffset * ySign) / 3;
                xHeadOffset = (headSize * strokeWidth * -ySign) / 2;
                y2 -= headOffset * ySign;
                if (endAnchor === "top") {
                    headOrient = 270;
                    if (ySign > 0)
                        headOrient += 180;
                }
                else {
                    headOrient = 90;
                    if (ySign < 0)
                        headOrient += 180;
                }
            }
        }
        let arrowHeadOffset = { x: xHeadOffset, y: yHeadOffset };
        excRight += (strokeWidth * headSize) / 2;
        excLeft += (strokeWidth * headSize) / 2;
        excUp += (strokeWidth * headSize) / 2;
        excDown += (strokeWidth * headSize) / 2;
        let cpx1 = x1, cpy1 = y1, cpx2 = x2, cpy2 = y2;
<<<<<<< HEAD
        let curvesPossabilties = {};
        if (path === "smooth")
            curvesPossabilties = {
                hh: () => {
                    //horizinatl - from right to left or the opposite
                    cpx1 += absDx * cu * xSign;
                    cpx2 -= absDx * cu * xSign;
                    // cpx1 += headOffset * 2 * xSign;
                    // cpx2 -= headOffset * 2 * xSign;
                },
                vv: () => {
                    //vertical - from top to bottom or opposite
                    cpy1 += absDy * cu * ySign;
                    cpy2 -= absDy * cu * ySign;
                    // cpy1 += headOffset * 2 * ySign;
                    // cpy2 -= headOffset * 2 * ySign;
                },
                hv: () => {
                    // start horizintaly then verticaly
                    // from v side to h side
                    cpx1 += absDx * cu * xSign;
                    cpy2 -= absDy * cu * ySign;
                },
                vh: () => {
                    // start verticaly then horizintaly
                    // from h side to v side
                    cpy1 += absDy * cu * ySign;
                    cpx2 -= absDx * cu * xSign;
                },
            };
        else if (path === "grid") {
            curvesPossabilties = {
                hh: () => {
                    cpx1 += (absDx * 0.5 - headOffset / 2) * xSign;
                    cpx2 -= (absDx * 0.5 - headOffset / 2) * xSign;
                },
                vv: () => {
                    cpy1 += (absDy * 0.5 - headOffset / 2) * ySign;
                    cpy2 -= (absDy * 0.5 - headOffset / 2) * ySign;
                },
                hv: () => {
                    cpx1 = x2;
                },
                vh: () => {
                    cpy1 = y2;
                },
            };
        }
=======
        const curvesPossabilties = {
            hh: () => {
                //horizinatl - from right to left or the opposite
                cpx1 += absDx * cu * xSign;
                cpx2 -= absDx * cu * xSign;
            },
            vv: () => {
                //vertical - from top to bottom or opposite
                cpy1 += absDy * cu * ySign;
                cpy2 -= absDy * cu * ySign;
            },
            hv: () => {
                // start horizintaly then verticaly
                // from v side to h side
                cpx1 += absDx * cu * xSign;
                cpy2 -= absDy * cu * ySign;
            },
            vh: () => {
                // start verticaly then horizintaly
                // from h side to v side
                cpy1 += absDy * cu * ySign;
                cpx2 -= absDx * cu * xSign;
            },
        };
>>>>>>> 12740cb7
        let choosedCurveness = "";
        if (["left", "right"].includes(startAnchor))
            choosedCurveness += "h";
        else if (["bottom", "top"].includes(startAnchor))
            choosedCurveness += "v";
        else if (startAnchor === "middle")
            choosedCurveness += "m";
        if (["left", "right"].includes(endAnchor))
            choosedCurveness += "h";
        else if (["bottom", "top"].includes(endAnchor))
            choosedCurveness += "v";
        else if (endAnchor === "middle")
            choosedCurveness += "m";
        if (absDx > absDy)
            choosedCurveness = choosedCurveness.replace(/m/g, "h");
        else
            choosedCurveness = choosedCurveness.replace(/m/g, "v");
        curvesPossabilties[choosedCurveness]();
        ////////////////////////////////////
        // Buzier curve calcualtions
        // bzCurve function:  bz = (1−t)^3*p1 + 3(1−t)^2*t*p2 +3(1−t)*t^2*p3 + t^3*p4
        // dt(bz) = -3 p1 (1 - t)^2 + 3 p2 (1 - t)^2 - 6 p2 (1 - t) t + 6 p3 (1 - t) t - 3 p3 t^2 + 3 p4 t^2
        // when p1=(x1,y1),p2=(cpx1,cpy1),p3=(cpx2,cpy2),p4=(x2,y2)
        // then extrema points is when dt(bz) = 0
        // solutions =>  t = ((-6 p1 + 12 p2 - 6 p3) ± sqrt((6 p1 - 12 p2 + 6 p3)^2 - 4 (3 p2 - 3 p1) (-3 p1 + 9 p2 - 9 p3 + 3 p4)))/(2 (-3 p1 + 9 p2 - 9 p3 + 3 p4))  when (p1 + 3 p3!=3 p2 + p4)
        // xSol1,2 = ((-6 x1 + 12 cpx1 - 6 cpx2) ± sqrt((6 x1 - 12 cpx1 + 6 cxp2)^2 - 4 (3 cpx1 - 3 x1) (-3 x1 + 9 cpx1 - 9 cpx2 + 3 x2)))/(2 (-3 x1 + 9 cpx1 - 9 cpx2 + 3 x2))
        // ySol1,2 = ((-6 y1 + 12 cpy1 - 6 cpy2) ± sqrt((6 y1 - 12 cpy1 + 6 cyp2)^2 - 4 (3 cpy1 - 3 y1) (-3 y1 + 9 cpy1 - 9 cpy2 + 3 y2)))/(2 (-3 y1 + 9 cpy1 - 9 cpy2 + 3 y2))
        // now in javascript:
        let txSol1 = (-6 * x1 +
            12 * cpx1 -
            6 * cpx2 +
            Math.sqrt(Math.pow((6 * x1 - 12 * cpx1 + 6 * cpx2), 2) - 4 * (3 * cpx1 - 3 * x1) * (-3 * x1 + 9 * cpx1 - 9 * cpx2 + 3 * x2))) /
            (2 * (-3 * x1 + 9 * cpx1 - 9 * cpx2 + 3 * x2));
        let txSol2 = (-6 * x1 +
            12 * cpx1 -
            6 * cpx2 -
            Math.sqrt(Math.pow((6 * x1 - 12 * cpx1 + 6 * cpx2), 2) - 4 * (3 * cpx1 - 3 * x1) * (-3 * x1 + 9 * cpx1 - 9 * cpx2 + 3 * x2))) /
            (2 * (-3 * x1 + 9 * cpx1 - 9 * cpx2 + 3 * x2));
        let tySol1 = (-6 * y1 +
            12 * cpy1 -
            6 * cpy2 +
            Math.sqrt(Math.pow((6 * y1 - 12 * cpy1 + 6 * cpy2), 2) - 4 * (3 * cpy1 - 3 * y1) * (-3 * y1 + 9 * cpy1 - 9 * cpy2 + 3 * y2))) /
            (2 * (-3 * y1 + 9 * cpy1 - 9 * cpy2 + 3 * y2));
        let tySol2 = (-6 * y1 +
            12 * cpy1 -
            6 * cpy2 -
            Math.sqrt(Math.pow((6 * y1 - 12 * cpy1 + 6 * cpy2), 2) - 4 * (3 * cpy1 - 3 * y1) * (-3 * y1 + 9 * cpy1 - 9 * cpy2 + 3 * y2))) /
            (2 * (-3 * y1 + 9 * cpy1 - 9 * cpy2 + 3 * y2));
        const bzx = (t) => Math.pow((1 - t), 3) * x1 + 3 * Math.pow((1 - t), 2) * t * cpx1 + 3 * (1 - t) * Math.pow(t, 2) * cpx2 + Math.pow(t, 3) * x2;
        const bzy = (t) => Math.pow((1 - t), 3) * y1 + 3 * Math.pow((1 - t), 2) * t * cpy1 + 3 * (1 - t) * Math.pow(t, 2) * cpy2 + Math.pow(t, 3) * y2;
        ////////////////////////////////////
        // canvas smart size adjustments
        let xSol1 = bzx(txSol1);
        let xSol2 = bzx(txSol2);
        let ySol1 = bzy(tySol1);
        let ySol2 = bzy(tySol2);
        if (xSol1 < 0)
            excLeft += -xSol1;
        if (xSol2 > absDx)
            excRight += xSol2 - absDx;
        if (ySol1 < 0)
            excUp += -ySol1;
        if (ySol2 > absDy)
            excDown += ySol2 - absDy;
        excLeft += labalCanvExtraX * 4;
        excRight += labalCanvExtraX * 4;
        x1 += excLeft;
        x2 += excLeft;
        y1 += excUp;
        y2 += excUp;
        cpx1 += excLeft;
        cpx2 += excLeft;
        cpy1 += excUp;
        cpy2 += excUp;
        let cw = absDx + excLeft + excRight, ch = absDy + excUp + excDown;
        cx0 -= excLeft;
        cy0 -= excUp;
        //labels
        let labelStartPos = { x: bzx(0.01), y: bzy(0.01) };
        let labelMiddlePos = { x: bzx(0.5), y: bzy(0.5) };
        let labelEndPos = { x: bzx(0.99), y: bzy(0.99) };
        let arrowEnd = { x: bzx(1), y: bzy(1) };
        setSt({
            cx0,
            cy0,
            x1,
            x2,
            y1,
            y2,
            cw,
            ch,
            cpx1,
            cpy1,
            cpx2,
            cpy2,
            dx,
            dy,
            absDx,
            absDy,
            headOrient,
            labelStartPos,
            labelMiddlePos,
            labelEndPos,
            arrowEnd,
            excLeft,
            excRight,
            excUp,
            excDown,
            headOffset,
            arrowHeadOffset,
        });
    };
    let fHeadSize = headSize * strokeWidth; //factored headsize
    let xOffsetHead = st.x2 - st.arrowHeadOffset.x;
    let yOffsetHead = st.y2 - st.arrowHeadOffset.y;
    let arrowPath = `M ${st.x1} ${st.y1} C ${st.cpx1} ${st.cpy1}, ${st.cpx2} ${st.cpy2}, ${st.x2} ${st.y2}`;
    // arrowPath = `M ${st.x1} ${st.y1}  ${st.x2} ${st.y2}`;
    // let arrowHeadId = "arrowHeadMarker" + arrowPath.replace(/ /g, "");
    return (React.createElement("svg", Object.assign({ ref: selfRef, width: st.cw, height: st.ch, style: {
            // border: "2px yellow dashed",
            position: "absolute",
            left: st.cx0,
            top: st.cy0,
            pointerEvents: "none",
        } }, SVGcanvas),
        React.createElement("path", Object.assign({ d: arrowPath, stroke: lineColor, strokeDasharray: `${dashStroke} ${dashNone}`, strokeWidth: strokeWidth, fill: "transparent", 
            // markerEnd={`url(#${arrowHeadId})`}
            pointerEvents: "visibleStroke" }, props.passProps, arrowBody), animationSpeed ? (React.createElement("animate", { attributeName: "stroke-dashoffset", values: `${dashoffset * animationDirection};0`, dur: `${1 / animationSpeed}s`, repeatCount: "indefinite" })) : null),
        React.createElement("path", Object.assign({ d: `M 0 0 L ${fHeadSize} ${fHeadSize / 2} L 0 ${fHeadSize} L ${fHeadSize / 4} ${fHeadSize / 2} z`, fill: headColor, style: { pointerEvents: "all" }, transform: `translate(${xOffsetHead},${yOffsetHead}) rotate(${st.headOrient})` }, props.passProps, arrowHead)),
        labelStart ? (React.createElement("text", Object.assign({}, labelStartExtra, { textAnchor: st.dx > 0 ? "start" : "end", x: st.labelStartPos.x, y: st.labelStartPos.y }), labelStart)) : null,
        labelMiddle ? (React.createElement("text", Object.assign({}, labelMiddleExtra, { textAnchor: "middle", x: st.labelMiddlePos.x, y: st.labelMiddlePos.y }), labelMiddle)) : null,
        labelEnd ? (React.createElement("text", Object.assign({}, labelEndExtra, { textAnchor: st.dx > 0 ? "end" : "start", x: st.labelEndPos.x, y: st.labelEndPos.y }), labelEnd)) : null));
};
Xarrow.defaultProps = {
    startAnchor: "auto",
    endAnchor: "auto",
    label: null,
    color: "CornflowerBlue",
    lineColor: null,
    headColor: null,
    strokeWidth: 4,
    headSize: 6,
    curveness: 0.8,
    dashness: false,
    consoleWarning: false,
    passProps: {},
    advanced: { extendSVGcanvas: 0, passProps: { arrowBody: {}, arrowHead: {}, SVGcanvas: {} } },
    monitorDOMchanges: true,
    registerEvents: [],
};
export default Xarrow;
//# sourceMappingURL=index.js.map<|MERGE_RESOLUTION|>--- conflicted
+++ resolved
@@ -500,7 +500,6 @@
         let ySign = dy > 0 ? 1 : -1;
         let headOffset = ((headSize * 3) / 4) * strokeWidth;
         let cu = Number(props.curveness);
-<<<<<<< HEAD
         let { path } = props;
         if (path === "straight") {
             cu = 0;
@@ -510,12 +509,7 @@
         let excLeft = strokeWidth + (strokeWidth * headSize) / 2;
         let excUp = strokeWidth + (strokeWidth * headSize) / 2;
         let excDown = strokeWidth + (strokeWidth * headSize) / 2;
-=======
-        let excRight = strokeWidth;
-        let excLeft = strokeWidth;
-        let excUp = strokeWidth + labalCanvExtraY;
-        let excDown = strokeWidth + labalCanvExtraY;
->>>>>>> 12740cb7
+
         excLeft += Number(extendSVGcanvas);
         excRight += Number(extendSVGcanvas);
         excUp += Number(extendSVGcanvas);
@@ -588,7 +582,6 @@
         excUp += (strokeWidth * headSize) / 2;
         excDown += (strokeWidth * headSize) / 2;
         let cpx1 = x1, cpy1 = y1, cpx2 = x2, cpy2 = y2;
-<<<<<<< HEAD
         let curvesPossabilties = {};
         if (path === "smooth")
             curvesPossabilties = {
@@ -637,32 +630,7 @@
                 },
             };
         }
-=======
-        const curvesPossabilties = {
-            hh: () => {
-                //horizinatl - from right to left or the opposite
-                cpx1 += absDx * cu * xSign;
-                cpx2 -= absDx * cu * xSign;
-            },
-            vv: () => {
-                //vertical - from top to bottom or opposite
-                cpy1 += absDy * cu * ySign;
-                cpy2 -= absDy * cu * ySign;
-            },
-            hv: () => {
-                // start horizintaly then verticaly
-                // from v side to h side
-                cpx1 += absDx * cu * xSign;
-                cpy2 -= absDy * cu * ySign;
-            },
-            vh: () => {
-                // start verticaly then horizintaly
-                // from h side to v side
-                cpy1 += absDy * cu * ySign;
-                cpx2 -= absDx * cu * xSign;
-            },
-        };
->>>>>>> 12740cb7
+
         let choosedCurveness = "";
         if (["left", "right"].includes(startAnchor))
             choosedCurveness += "h";
