{
  "author": "Eliav Louski",
  "main": "ExamplePage.tsx",
  "dependencies": {
    "react": "^16.12.0",
    "react-dom": "^16.12.0",
    "react-router-dom": "^5.1.2",
    "react-scripts": "^3.3.0",
<<<<<<< HEAD
    "react-xarrows": "1.1.2"
=======
    "react-xarrows": "1.1.1"
>>>>>>> 64d9876e
  },
  "devDependencies": {
    "@types/react": "^16.9.19",
    "@types/react-dom": "^16.9.5",
    "typescript": "^3.7.5"
  },
  "scripts": {
    "start": "react-scripts start",
    "build": "react-scripts build",
    "test": "react-scripts test --env=jsdom",
    "eject": "react-scripts eject"
  },
  "keywords": [],
  "name": "react-xarrows-examples",
  "description": ""
}<|MERGE_RESOLUTION|>--- conflicted
+++ resolved
@@ -6,11 +6,8 @@
     "react-dom": "^16.12.0",
     "react-router-dom": "^5.1.2",
     "react-scripts": "^3.3.0",
-<<<<<<< HEAD
     "react-xarrows": "1.1.2"
-=======
-    "react-xarrows": "1.1.1"
->>>>>>> 64d9876e
+
   },
   "devDependencies": {
     "@types/react": "^16.9.19",
