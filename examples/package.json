{
  "author": "Eliav Louski",
  "main": "ExamplePage.tsx",
  "dependencies": {
    "material-icons-react": "1.0.4",
    "react": "^16.12.0",
    "react-dom": "^16.12.0",
    "react-router-dom": "^5.1.2",
<<<<<<< HEAD
    "react-scripts": "^3.3.0",
    "react-xarrows": "1.2.0"
=======
    "react-scripts": "^3.3.0"
>>>>>>> 954d6728
  },
  "devDependencies": {
    "@types/react": "^16.9.19",
    "@types/react-dom": "^16.9.5",
    "typescript": "^3.7.5"
  },
  "scripts": {
    "start": "react-scripts start",
    "build": "react-scripts build",
    "test": "react-scripts test --env=jsdom",
    "eject": "react-scripts eject"
  },
  "keywords": [],
  "name": "react-xarrows-examples",
  "description": ""
}<|MERGE_RESOLUTION|>--- conflicted
+++ resolved
@@ -6,12 +6,8 @@
     "react": "^16.12.0",
     "react-dom": "^16.12.0",
     "react-router-dom": "^5.1.2",
-<<<<<<< HEAD
     "react-scripts": "^3.3.0",
     "react-xarrows": "1.2.0"
-=======
-    "react-scripts": "^3.3.0"
->>>>>>> 954d6728
   },
   "devDependencies": {
     "@types/react": "^16.9.19",
