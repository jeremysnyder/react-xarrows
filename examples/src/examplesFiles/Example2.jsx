import React, { useState, useRef } from "react";
import Xarrow from "react-xarrows";
import Draggable from "react-draggable";

const boxStyle = {
  position: "absolute",
  background: "white",
  border: "1px #999 solid",
  borderRadius: "10px",
  textAlign: "center",
  width: "100px",
  height: "30px",
  color: "black",
};

const canvasStyle = {
  width: "100%",
  height: "40vh",
  background: "white",
  overflow: "auto",
  display: "flex",
  position: "relative",
};

const Box = (props) => {
  return (
    <Draggable onDrag={() => props.setBox({ ...props.box })}>
      <div ref={props.box.ref} id={props.box.id} style={{ ...boxStyle, left: props.box.x, top: props.box.y }}>
        {props.box.id}
      </div>
    </Draggable>
  );
};

const Example2 = () => {
  const [showMe, setShowMe] = useState(true);

  const [box, setBox] = useState({ id: "box1", x: 20, y: 20, ref: useRef(null) });
  const [box2, setBox2] = useState({ id: "box2", x: 320, y: 120, ref: useRef(null) });

  const [color, setColor] = useState("red");
  const [lineColor, setLineColor] = useState(null);
  const [headColor, setHeadColor] = useState(null);
  const [curveness, setCurveness] = useState(0.8);
  const [strokeWidth, setStrokeWidth] = useState(4);
  const [headSize, setHeadSize] = useState(6);
  const [startAnchor, setStartAnchor] = useState(["auto"]);
  const [endAnchor, setEndAnchor] = useState(["auto"]);
  const [dashed, setDashed] = useState(true);
  const [animation, setAnimation] = useState(1);
  const [pathGrid, setPathGrid] = useState("smooth");

  const colorOptions = ["red", "BurlyWood", "CadetBlue", "Coral"];
  const bodyColorOptions = [null, ...colorOptions];
  const anchorsTypes = ["left", "right", "top", "bottom", "middle", "auto"];

  // this is the importent part of the example! play with the props to undestand better the API options
  var props = {
    start: "box1", //  can be string
    end: box2.ref, //  or reference
    startAnchor: startAnchor,
    endAnchor: endAnchor,
    curveness: Number(curveness),
    color: color,
    lineColor: lineColor,
    headColor: headColor,
    strokeWidth: Number(strokeWidth),
    headSize: Number(headSize),
    // dashness: true   // can be simply boolean or object:
    dashness: dashed ? { animation: Number(animation) } : false,
<<<<<<< HEAD
    path: pathGrid,
    startAnchor,
    label: {
      start: "I'm start label",
      middle: "middleLable",
      end: <div style={{ fontSize: "1.3em", fontFamily: "fantasy", fontStyle: "italic" }}>big end label</div>,
=======
    // label: "middle"  //can be simply string of middle label or object:
    label: {
      start: "startLabel",
      end: { text: "endLabel", extra: { fill: "blue", dy: -10 } },
>>>>>>> 12740cb7
    },
    monitorDOMchanges: false,
    registerEvents: [],
    consoleWarning: true,
    advanced: { extendSVGcanvas: 20 },
  };

  return (
    <div>
      <h3>
        <u>Example2:</u>
      </h3>
      <p>
        {" "}
        This example shows some of the main API options. give the arrow diffrent properties to customize his look. note
        that some options are cannot be changed though this GUI(like custom lables or advande dashness and more) play
        with them directly at this codesandbox!.
      </p>

      <button onClick={() => setShowMe(!showMe)}>toggle</button>
      {showMe ? (
        <div>
          <div style={{ width: "100%", display: "flex", justifyContent: "center" }}>
            <div style={{ display: "flex", alignItems: "center", marginRight: 20 }}>
              <p>startAnchor: </p>
              <div>
                {anchorsTypes.map((anchor, i) => (
                  <div key={i} style={{ display: "flex", alignItems: "center", height: 25 }}>
                    <p>{anchor}</p>
                    <input
                      style={{ height: "15px", width: "15px" }}
                      type="checkBox"
                      checked={startAnchor.includes(anchor) ? true : false}
                      // value={}
                      onChange={(e) => {
                        if (e.target.checked) {
                          setStartAnchor([...startAnchor, anchor]);
                        } else {
                          let a = [...startAnchor];
                          a.splice(startAnchor.indexOf(anchor), 1);
                          setStartAnchor(a);
                        }
                      }}
                    />
                  </div>
                ))}
              </div>
            </div>{" "}
            <div style={{ display: "flex", alignItems: "center", marginLeft: 20 }}>
              <p>endAnchor: </p>
              <div>
                {anchorsTypes.map((anchor, i) => (
                  <div key={i} style={{ display: "flex", alignItems: "center", height: 25 }}>
                    <p>{anchor}</p>
                    <input
                      style={{ height: "15px", width: "15px" }}
                      type="checkBox"
                      checked={endAnchor.includes(anchor) ? true : false}
                      // value={}
                      onChange={(e) => {
                        if (e.target.checked) {
                          setEndAnchor([...endAnchor, anchor]);
                        } else {
                          let a = [...endAnchor];
                          a.splice(endAnchor.indexOf(anchor), 1);
                          setEndAnchor(a);
                        }
                      }}
                    />
                  </div>
                ))}
              </div>
            </div>
          </div>
          <table style={{ marginRight: "auto", marginLeft: "auto" }}>
            <tbody>
              <tr>
                <td>
                  <div style={{ display: "flex", alignItems: "center" }}>
                    <p>arrow color(all): </p>
                    <select onChange={(e) => setColor(e.target.value)}>
                      {colorOptions.map((o, i) => (
                        <option key={i}>{o}</option>
                      ))}
                    </select>
                  </div>
                </td>
                <td>
                  <div style={{ display: "flex", alignItems: "center" }}>
                    <p>stroke color: </p>
                    <select onChange={(e) => setLineColor(e.target.value)}>
                      {bodyColorOptions.map((o, i) => (
                        <option key={i}>{o}</option>
                      ))}
                    </select>
                  </div>
                </td>
                <td>
                  <div style={{ display: "flex", alignItems: "center" }}>
                    <p>head color: </p>
                    <select onChange={(e) => setHeadColor(e.target.value)}>
                      {bodyColorOptions.map((o, i) => (
                        <option key={i}>{o}</option>
                      ))}
                    </select>
                  </div>
                </td>
              </tr>
              <tr>
                <td>
                  <div style={{ display: "flex", alignItems: "center" }}>
                    <p>curveness: </p>
                    <input
                      style={{ width: "30px" }}
                      type="text"
                      value={curveness}
                      onChange={(e) => setCurveness(e.target.value)}
                    />
                  </div>
                </td>
                <td>
                  <div style={{ display: "flex", alignItems: "center" }}>
                    <p>strokeWidth: </p>
                    <input
                      style={{ width: "30px" }}
                      type="text"
                      value={strokeWidth}
                      onChange={(e) => setStrokeWidth(e.target.value)}
                    />
                  </div>
                </td>
                <td>
                  <div style={{ display: "flex", alignItems: "center" }}>
                    <p>headSize: </p>
                    <input
                      style={{ width: "30px" }}
                      type="text"
                      value={headSize}
                      onChange={(e) => setHeadSize(e.target.value)}
                    />
                  </div>
                </td>
              </tr>
              <tr>
                <td>
                  <div style={{ display: "flex", alignItems: "center" }}>
                    <p>dashed: </p>
                    <input
                      style={{ height: "15px", width: "15px" }}
                      type="checkBox"
                      checked={dashed}
                      onChange={(e) => setDashed(e.target.checked ? true : false)}
                    />
                  </div>
                </td>
                <td>
                  <div style={{ display: "flex", alignItems: "center" }}>
                    <p>animation: </p>
                    <input
                      style={{ width: "30px" }}
                      type="text"
                      value={animation}
                      onChange={(e) => setAnimation(e.target.value)}
                    />
                  </div>
                </td>
                <td>
                  <div style={{ display: "flex", alignItems: "center" }}>
                    <p>path: </p>
                    <select onChange={(e) => setPathGrid(e.target.value)}>
                      {["smooth", "grid", "straight"].map((o, i) => (
                        <option key={i}>{o}</option>
                      ))}
                    </select>
                  </div>
                </td>
              </tr>
            </tbody>
          </table>
          <br />
          <div style={canvasStyle} id="canvas">
            <Box box={box} setBox={setBox} />
            <Box box={box2} setBox={setBox2} />
            <Xarrow {...props} />
          </div>
          {/*what will heppen if you will move Xarrow here? try!*/}
        </div>
      ) : null}
    </div>
  );
};

export default Example2;
<|MERGE_RESOLUTION|>--- conflicted
+++ resolved
@@ -68,19 +68,13 @@
     headSize: Number(headSize),
     // dashness: true   // can be simply boolean or object:
     dashness: dashed ? { animation: Number(animation) } : false,
-<<<<<<< HEAD
     path: pathGrid,
     startAnchor,
     label: {
       start: "I'm start label",
       middle: "middleLable",
       end: <div style={{ fontSize: "1.3em", fontFamily: "fantasy", fontStyle: "italic" }}>big end label</div>,
-=======
-    // label: "middle"  //can be simply string of middle label or object:
-    label: {
-      start: "startLabel",
-      end: { text: "endLabel", extra: { fill: "blue", dy: -10 } },
->>>>>>> 12740cb7
+
     },
     monitorDOMchanges: false,
     registerEvents: [],
@@ -273,4 +267,4 @@
   );
 };
 
-export default Example2;
+export default Example2;