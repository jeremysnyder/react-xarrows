--- conflicted
+++ resolved
@@ -1,262 +1,258 @@
-import React, { useState, useRef } from "react";
-import Xarrow from "react-xarrows";
-import Draggable from "react-draggable";
-
-const boxStyle = {
-  position: "absolute",
-  background: "white",
-  border: "1px #999 solid",
-  borderRadius: "10px",
-  textAlign: "center",
-  width: "100px",
-  height: "30px",
-  color: "black",
-};
-
-const canvasStyle = {
-  width: "100%",
-  height: "40vh",
-  background: "white",
-  overflow: "auto",
-  display: "flex",
-  position: "relative",
-  color: "black",
-};
-
-const Box = (props) => {
-  return (
-    <Draggable onDrag={() => props.setBox({ ...props.box })}>
-      <div ref={props.box.ref} id={props.box.id} style={{ ...boxStyle, left: props.box.x, top: props.box.y }}>
-        {props.box.id}
-      </div>
-    </Draggable>
-  );
-};
-
-const Example2 = () => {
-  const [showMe, setShowMe] = useState(true);
-
-  const [box, setBox] = useState({ id: "box1", x: 20, y: 20, ref: useRef(null) });
-  const [box2, setBox2] = useState({ id: "box2", x: 320, y: 120, ref: useRef(null) });
-
-  const [color, setColor] = useState("red");
-  const [lineColor, setLineColor] = useState(null);
-  const [headColor, setHeadColor] = useState(null);
-  const [curveness, setCurveness] = useState(0.8);
-  const [strokeWidth, setStrokeWidth] = useState(4);
-  const [headSize, setHeadSize] = useState(6);
-  const [startAnchor, setStartAnchor] = useState(["auto"]);
-  const [endAnchor, setEndAnchor] = useState(["auto"]);
-  const [dashed, setDashed] = useState(true);
-  const [animation, setAnimation] = useState(1);
-
-  const colorOptions = ["red", "BurlyWood", "CadetBlue", "Coral"];
-  const bodyColorOptions = [null, ...colorOptions];
-  const anchorsTypes = ["left", "right", "top", "bottom", "middle", "auto"];
-
-  // this is the importent part of the example! play with the props to undestand better the API options
-  var props = {
-    start: "box1", //  can be string
-    end: box2.ref, //  or reference
-    startAnchor: startAnchor,
-    endAnchor: endAnchor,
-    curveness: Number(curveness),
-    color: color,
-    lineColor: lineColor,
-    headColor: headColor,
-    strokeWidth: Number(strokeWidth),
-    headSize: Number(headSize),
-    dashness: dashed ? { animation: Number(animation) } : false,
-    path: "grid",
-    // label: {
-    //   middle: "middle label!",
-    //   start: "start",
-    //   end: <div style={{ fontSize: "1.3em", fontFamily: "fantasy", fontStyle: "italic" }}>big end label</div>,
-    // },
-    monitorDOMchanges: false,
-    registerEvents: [],
-    consoleWarning: true,
-<<<<<<< HEAD
-    advanced: { extendSVGcanvas: 20 },
-    path: "smooth",
-=======
-    advanced: { extendSVGcanvas: 0 },
->>>>>>> b4815779
-  };
-
-  return (
-    <div>
-      <h3>
-        <u>Example2:</u>
-      </h3>
-      <p>
-        {" "}
-        This example shows some of the main API options. give the arrow diffrent properties to customize his look. note
-        that some options are cannot be changed though this GUI(like custom lables or advande dashness and more) play
-        with them directly at this codesandbox!.
-      </p>
-
-      <button onClick={() => setShowMe(!showMe)}>toggle</button>
-      {showMe ? (
-        <div>
-          <div style={{ width: "100%", display: "flex", justifyContent: "center" }}>
-            <div style={{ display: "flex", alignItems: "center", marginRight: 20 }}>
-              <p>startAnchor: </p>
-              <div>
-                {anchorsTypes.map((anchor, i) => (
-                  <div key={i} style={{ display: "flex", alignItems: "center", height: 25 }}>
-                    <p>{anchor}</p>
-                    <input
-                      style={{ height: "15px", width: "15px" }}
-                      type="checkBox"
-                      checked={startAnchor.includes(anchor) ? true : false}
-                      // value={}
-                      onChange={(e) => {
-                        if (e.target.checked) {
-                          setStartAnchor([...startAnchor, anchor]);
-                        } else {
-                          let a = [...startAnchor];
-                          a.splice(startAnchor.indexOf(anchor), 1);
-                          setStartAnchor(a);
-                        }
-                      }}
-                    />
-                  </div>
-                ))}
-              </div>
-            </div>{" "}
-            <div style={{ display: "flex", alignItems: "center", marginLeft: 20 }}>
-              <p>endAnchor: </p>
-              <div>
-                {anchorsTypes.map((anchor, i) => (
-                  <div key={i} style={{ display: "flex", alignItems: "center", height: 25 }}>
-                    <p>{anchor}</p>
-                    <input
-                      style={{ height: "15px", width: "15px" }}
-                      type="checkBox"
-                      checked={endAnchor.includes(anchor) ? true : false}
-                      // value={}
-                      onChange={(e) => {
-                        if (e.target.checked) {
-                          setEndAnchor([...endAnchor, anchor]);
-                        } else {
-                          let a = [...endAnchor];
-                          a.splice(endAnchor.indexOf(anchor), 1);
-                          setEndAnchor(a);
-                        }
-                      }}
-                    />
-                  </div>
-                ))}
-              </div>
-            </div>
-          </div>
-          <table style={{ marginRight: "auto", marginLeft: "auto" }}>
-            <tbody>
-              <tr>
-                <td>
-                  <div style={{ display: "flex", alignItems: "center" }}>
-                    <p>arrow color(all): </p>
-                    <select onChange={(e) => setColor(e.target.value)}>
-                      {colorOptions.map((o, i) => (
-                        <option key={i}>{o}</option>
-                      ))}
-                    </select>
-                  </div>
-                </td>
-                <td>
-                  <div style={{ display: "flex", alignItems: "center" }}>
-                    <p>stroke color: </p>
-                    <select onChange={(e) => setLineColor(e.target.value)}>
-                      {bodyColorOptions.map((o, i) => (
-                        <option key={i}>{o}</option>
-                      ))}
-                    </select>
-                  </div>
-                </td>
-                <td>
-                  <div style={{ display: "flex", alignItems: "center" }}>
-                    <p>head color: </p>
-                    <select onChange={(e) => setHeadColor(e.target.value)}>
-                      {bodyColorOptions.map((o, i) => (
-                        <option key={i}>{o}</option>
-                      ))}
-                    </select>
-                  </div>
-                </td>
-              </tr>
-              <tr>
-                <td>
-                  <div style={{ display: "flex", alignItems: "center" }}>
-                    <p>curveness: </p>
-                    <input
-                      style={{ width: "30px" }}
-                      type="text"
-                      value={curveness}
-                      onChange={(e) => setCurveness(e.target.value)}
-                    />
-                  </div>
-                </td>
-                <td>
-                  <div style={{ display: "flex", alignItems: "center" }}>
-                    <p>strokeWidth: </p>
-                    <input
-                      style={{ width: "30px" }}
-                      type="text"
-                      value={strokeWidth}
-                      onChange={(e) => setStrokeWidth(e.target.value)}
-                    />
-                  </div>
-                </td>
-                <td>
-                  <div style={{ display: "flex", alignItems: "center" }}>
-                    <p>headSize: </p>
-                    <input
-                      style={{ width: "30px" }}
-                      type="text"
-                      value={headSize}
-                      onChange={(e) => setHeadSize(e.target.value)}
-                    />
-                  </div>
-                </td>
-              </tr>
-              <tr>
-                <td>
-                  <div style={{ display: "flex", alignItems: "center" }}>
-                    <p>dashed: </p>
-                    <input
-                      style={{ height: "15px", width: "15px" }}
-                      type="checkBox"
-                      checked={dashed}
-                      onChange={(e) => setDashed(e.target.checked ? true : false)}
-                    />
-                  </div>
-                </td>
-                <td>
-                  <div style={{ display: "flex", alignItems: "center" }}>
-                    <p>animation: </p>
-                    <input
-                      style={{ width: "30px" }}
-                      type="text"
-                      value={animation}
-                      onChange={(e) => setAnimation(e.target.value)}
-                    />
-                  </div>
-                </td>
-              </tr>
-            </tbody>
-          </table>
-          <br />
-          <div style={canvasStyle} id="canvas">
-            <Box box={box} setBox={setBox} />
-            <Box box={box2} setBox={setBox2} />
-            <Xarrow {...props} />
-          </div>
-          {/*what will heppen if you will move Xarrow here? try!*/}
-        </div>
-      ) : null}
-    </div>
-  );
-};
-
-export default Example2;
+import React, { useState, useRef } from "react";
+import Xarrow from "react-xarrows";
+import Draggable from "react-draggable";
+
+const boxStyle = {
+  position: "absolute",
+  background: "white",
+  border: "1px #999 solid",
+  borderRadius: "10px",
+  textAlign: "center",
+  width: "100px",
+  height: "30px",
+  color: "black",
+};
+
+const canvasStyle = {
+  width: "100%",
+  height: "40vh",
+  background: "white",
+  overflow: "auto",
+  display: "flex",
+  position: "relative",
+  color: "black",
+};
+
+const Box = (props) => {
+  return (
+    <Draggable onDrag={() => props.setBox({ ...props.box })}>
+      <div ref={props.box.ref} id={props.box.id} style={{ ...boxStyle, left: props.box.x, top: props.box.y }}>
+        {props.box.id}
+      </div>
+    </Draggable>
+  );
+};
+
+const Example2 = () => {
+  const [showMe, setShowMe] = useState(true);
+
+  const [box, setBox] = useState({ id: "box1", x: 20, y: 20, ref: useRef(null) });
+  const [box2, setBox2] = useState({ id: "box2", x: 320, y: 120, ref: useRef(null) });
+
+  const [color, setColor] = useState("red");
+  const [lineColor, setLineColor] = useState(null);
+  const [headColor, setHeadColor] = useState(null);
+  const [curveness, setCurveness] = useState(0.8);
+  const [strokeWidth, setStrokeWidth] = useState(4);
+  const [headSize, setHeadSize] = useState(6);
+  const [startAnchor, setStartAnchor] = useState(["auto"]);
+  const [endAnchor, setEndAnchor] = useState(["auto"]);
+  const [dashed, setDashed] = useState(true);
+  const [animation, setAnimation] = useState(1);
+
+  const colorOptions = ["red", "BurlyWood", "CadetBlue", "Coral"];
+  const bodyColorOptions = [null, ...colorOptions];
+  const anchorsTypes = ["left", "right", "top", "bottom", "middle", "auto"];
+
+  // this is the importent part of the example! play with the props to undestand better the API options
+  var props = {
+    start: "box1", //  can be string
+    end: box2.ref, //  or reference
+    startAnchor: startAnchor,
+    endAnchor: endAnchor,
+    curveness: Number(curveness),
+    color: color,
+    lineColor: lineColor,
+    headColor: headColor,
+    strokeWidth: Number(strokeWidth),
+    headSize: Number(headSize),
+    dashness: dashed ? { animation: Number(animation) } : false,
+    path: "grid",
+    // label: {
+    //   middle: "middle label!",
+    //   start: "start",
+    //   end: <div style={{ fontSize: "1.3em", fontFamily: "fantasy", fontStyle: "italic" }}>big end label</div>,
+    // },
+    monitorDOMchanges: false,
+    registerEvents: [],
+    consoleWarning: true,
+    advanced: { extendSVGcanvas: 20 },
+    path: "smooth",
+  };
+
+  return (
+    <div>
+      <h3>
+        <u>Example2:</u>
+      </h3>
+      <p>
+        {" "}
+        This example shows some of the main API options. give the arrow diffrent properties to customize his look. note
+        that some options are cannot be changed though this GUI(like custom lables or advande dashness and more) play
+        with them directly at this codesandbox!.
+      </p>
+
+      <button onClick={() => setShowMe(!showMe)}>toggle</button>
+      {showMe ? (
+        <div>
+          <div style={{ width: "100%", display: "flex", justifyContent: "center" }}>
+            <div style={{ display: "flex", alignItems: "center", marginRight: 20 }}>
+              <p>startAnchor: </p>
+              <div>
+                {anchorsTypes.map((anchor, i) => (
+                  <div key={i} style={{ display: "flex", alignItems: "center", height: 25 }}>
+                    <p>{anchor}</p>
+                    <input
+                      style={{ height: "15px", width: "15px" }}
+                      type="checkBox"
+                      checked={startAnchor.includes(anchor) ? true : false}
+                      // value={}
+                      onChange={(e) => {
+                        if (e.target.checked) {
+                          setStartAnchor([...startAnchor, anchor]);
+                        } else {
+                          let a = [...startAnchor];
+                          a.splice(startAnchor.indexOf(anchor), 1);
+                          setStartAnchor(a);
+                        }
+                      }}
+                    />
+                  </div>
+                ))}
+              </div>
+            </div>{" "}
+            <div style={{ display: "flex", alignItems: "center", marginLeft: 20 }}>
+              <p>endAnchor: </p>
+              <div>
+                {anchorsTypes.map((anchor, i) => (
+                  <div key={i} style={{ display: "flex", alignItems: "center", height: 25 }}>
+                    <p>{anchor}</p>
+                    <input
+                      style={{ height: "15px", width: "15px" }}
+                      type="checkBox"
+                      checked={endAnchor.includes(anchor) ? true : false}
+                      // value={}
+                      onChange={(e) => {
+                        if (e.target.checked) {
+                          setEndAnchor([...endAnchor, anchor]);
+                        } else {
+                          let a = [...endAnchor];
+                          a.splice(endAnchor.indexOf(anchor), 1);
+                          setEndAnchor(a);
+                        }
+                      }}
+                    />
+                  </div>
+                ))}
+              </div>
+            </div>
+          </div>
+          <table style={{ marginRight: "auto", marginLeft: "auto" }}>
+            <tbody>
+              <tr>
+                <td>
+                  <div style={{ display: "flex", alignItems: "center" }}>
+                    <p>arrow color(all): </p>
+                    <select onChange={(e) => setColor(e.target.value)}>
+                      {colorOptions.map((o, i) => (
+                        <option key={i}>{o}</option>
+                      ))}
+                    </select>
+                  </div>
+                </td>
+                <td>
+                  <div style={{ display: "flex", alignItems: "center" }}>
+                    <p>stroke color: </p>
+                    <select onChange={(e) => setLineColor(e.target.value)}>
+                      {bodyColorOptions.map((o, i) => (
+                        <option key={i}>{o}</option>
+                      ))}
+                    </select>
+                  </div>
+                </td>
+                <td>
+                  <div style={{ display: "flex", alignItems: "center" }}>
+                    <p>head color: </p>
+                    <select onChange={(e) => setHeadColor(e.target.value)}>
+                      {bodyColorOptions.map((o, i) => (
+                        <option key={i}>{o}</option>
+                      ))}
+                    </select>
+                  </div>
+                </td>
+              </tr>
+              <tr>
+                <td>
+                  <div style={{ display: "flex", alignItems: "center" }}>
+                    <p>curveness: </p>
+                    <input
+                      style={{ width: "30px" }}
+                      type="text"
+                      value={curveness}
+                      onChange={(e) => setCurveness(e.target.value)}
+                    />
+                  </div>
+                </td>
+                <td>
+                  <div style={{ display: "flex", alignItems: "center" }}>
+                    <p>strokeWidth: </p>
+                    <input
+                      style={{ width: "30px" }}
+                      type="text"
+                      value={strokeWidth}
+                      onChange={(e) => setStrokeWidth(e.target.value)}
+                    />
+                  </div>
+                </td>
+                <td>
+                  <div style={{ display: "flex", alignItems: "center" }}>
+                    <p>headSize: </p>
+                    <input
+                      style={{ width: "30px" }}
+                      type="text"
+                      value={headSize}
+                      onChange={(e) => setHeadSize(e.target.value)}
+                    />
+                  </div>
+                </td>
+              </tr>
+              <tr>
+                <td>
+                  <div style={{ display: "flex", alignItems: "center" }}>
+                    <p>dashed: </p>
+                    <input
+                      style={{ height: "15px", width: "15px" }}
+                      type="checkBox"
+                      checked={dashed}
+                      onChange={(e) => setDashed(e.target.checked ? true : false)}
+                    />
+                  </div>
+                </td>
+                <td>
+                  <div style={{ display: "flex", alignItems: "center" }}>
+                    <p>animation: </p>
+                    <input
+                      style={{ width: "30px" }}
+                      type="text"
+                      value={animation}
+                      onChange={(e) => setAnimation(e.target.value)}
+                    />
+                  </div>
+                </td>
+              </tr>
+            </tbody>
+          </table>
+          <br />
+          <div style={canvasStyle} id="canvas">
+            <Box box={box} setBox={setBox} />
+            <Box box={box2} setBox={setBox2} />
+            <Xarrow {...props} />
+          </div>
+          {/*what will heppen if you will move Xarrow here? try!*/}
+        </div>
+      ) : null}
+    </div>
+  );
+};
+
+export default Example2;