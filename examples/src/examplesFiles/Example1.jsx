import React, { useState, useRef } from "react";
import Xarrow from "react-xarrows";
import Draggable from "react-draggable";

const canvasStyle = {
  width: "100%",
  height: "40vh",
  background: "white",
  overflow: "auto",
  display: "flex",
};

const boxContainerStyle = {
  position: "relative",
  overflow: "auto",
  width: "120%",
  height: "120%",
  background: "white",
  color: "black",
  border: "black solid 1px",
};

const boxStyle = {
  position: "absolute",
  border: "1px #999 solid",
  borderRadius: "10px",
  textAlign: "center",
  width: "100px",
  height: "30px",
};

const Example1 = () => {
  const [boxes, setBoxes] = useState([
    { id: "box1", x: 50, y: 20, ref: useRef(null) },
    { id: "box2", x: 20, y: 250, ref: useRef(null) },
    { id: "box3", x: 350, y: 80, ref: useRef(null) },
  ]);

  const [lines] = useState([
    {
      from: "box1",
      to: "box2",
      headSize: 14,
      label: { end: "endLable" },
    },
    {
      from: "box2",
      to: "box3",
      color: "red",
      label: {
<<<<<<< HEAD
        middle: (
          <div
            contentEditable
            suppressContentEditableWarning={true}
            style={{ font: "italic 1.5em serif", color: "purple" }}
          >
            Editable label
          </div>
        ),
=======
        middle: { text: "I am a thick red line!", extra: { textLength: "200", fill: "blue" } },
>>>>>>> 12740cb7
      },
      headSize: 0,
      strokeWidth: 15,
    },
    {
      from: "box3",
      to: "box1",
      color: "green",
      dashness: { animation: 1 },
    },
  ]);

  return (
    <React.Fragment>
      <h3>
        <u>Example1:</u>
      </h3>
      <p>
        automatic anchoring to the minimal length. works also when inside scrollable window. drag the boxes to play
        around.
      </p>
      <div style={canvasStyle} id="canvas">
        <div style={boxContainerStyle} id="boxContainerConatinerStyle">
          <div style={boxContainerStyle} id="boxContainerStyle">
            {boxes.map((box, i) => (
              <Draggable onDrag={() => setBoxes([...boxes])} key={i}>
                <div ref={box.ref} style={{ ...boxStyle, left: box.x, top: box.y }}>
                  {box.id}
                </div>
              </Draggable>
            ))}
            {lines.map((line, i) => (
              <Xarrow
                key={i}
                start={boxes.find((box) => box.id === line.from).ref}
                end={boxes.find((box) => box.id === line.to).ref}
                {...line}
              />
            ))}
          </div>
        </div>
      </div>
      <br />
    </React.Fragment>
  );
};

export default Example1;
<|MERGE_RESOLUTION|>--- conflicted
+++ resolved
@@ -48,7 +48,6 @@
       to: "box3",
       color: "red",
       label: {
-<<<<<<< HEAD
         middle: (
           <div
             contentEditable
@@ -58,9 +57,7 @@
             Editable label
           </div>
         ),
-=======
-        middle: { text: "I am a thick red line!", extra: { textLength: "200", fill: "blue" } },
->>>>>>> 12740cb7
+
       },
       headSize: 0,
       strokeWidth: 15,
@@ -108,4 +105,4 @@
   );
 };
 
-export default Example1;
+export default Example1;