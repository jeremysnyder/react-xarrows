import React, { useRef, useEffect, useState, useLayoutEffect } from "react";
import _ from "lodash";

///////////////
// public types

export type xarrowPropsType = {
  start: refType;
  end: refType;
  startAnchor?: anchorType | anchorType[];
  endAnchor?: anchorType | anchorType[];
  label?: labelType | labelsType;
  color?: string;
  lineColor?: string | null;
  headColor?: string | null;
  strokeWidth?: number;
  headSize?: number;
  curveness?: number;
  dashness?: boolean | { strokeLen?: number; nonStrokeLen?: number; animation?: boolean | number };
  consoleWarning?: boolean;
  passProps?: React.SVGProps<SVGPathElement>;
  advanced?: {
    extendSVGcanvas?: number;
    passProps?: {
      SVGcanvas?: React.SVGAttributes<SVGSVGElement>;
      arrowBody?: React.SVGProps<SVGPathElement>;
      arrowHead?: React.SVGProps<SVGPathElement>;
    };
  };
  monitorDOMchanges?: boolean;
  registerEvents?: registerEventsType[];
};

export type anchorType = anchorPositionType | anchorCustomPositionType;
export type anchorPositionType = "middle" | "left" | "right" | "top" | "bottom" | "auto";
export type anchorCustomPositionType = {
  position: anchorPositionType;
  offset: { rightness: number; bottomness: number };
};
export type reactRefType = { current: null | HTMLElement };
export type refType = reactRefType | string;
export type labelsType = { start?: labelType; middle?: labelType; end?: labelType };
export type labelPropsType = { text: string; extra?: React.SVGAttributes<SVGTextElement> };
export type labelType = string | labelPropsType;
export type domEventType = keyof GlobalEventHandlersEventMap;
export type registerEventsType = {
  ref: refType;
  eventName: domEventType;
  callback?: CallableFunction;
};

////////////////
// private types

type anchorSideType = "left" | "right" | "top" | "bottom";

type prevPos = {
  start: {
    x: number;
    y: number;
    right: number;
    bottom: number;
  };
  end: {
    x: number;
    y: number;
    right: number;
    bottom: number;
  };
};

type anchorsParents = {
  start: HTMLElement[];
  end: HTMLElement[];
};

const findCommonAncestor = (elem: HTMLElement, elem2: HTMLElement): HTMLElement => {
  function parents(node: any) {
    var nodes = [node];
    for (; node; node = node.parentNode) {
      nodes.unshift(node);
    }
    return nodes;
  }
  function commonAncestor(node1: any, node2: any) {
    var parents1 = parents(node1);
    var parents2 = parents(node2);

    // if (parents1[0] !== parents2[0]) throw new Error("No common ancestor!");
    if (parents1[0] !== parents2[0]) throw new Error("No common ancestor!");

    for (var i = 0; i < parents1.length; i++) {
      if (parents1[i] !== parents2[i]) return parents1[i - 1];
    }
  }
  return commonAncestor(elem, elem2);
};

// const findAllParents = (elem: HTMLElement) => {
//   let parents: HTMLElement[] = [];
//   let parent = elem;
//   while (true) {
//     if (parent.parentElement === null) return parents;
//     else parent = parent.parentElement;
//     parents.push(parent);
//   }
// };

const findAllChildrens = (child: HTMLElement, parent: HTMLElement) => {
  if (child === parent) return [];
  let childrens: HTMLElement[] = [];
  let childParent = child.parentElement;
  while (childParent !== parent) {
    childrens.push(childParent);
    childParent = childParent.parentElement;
  }
  return childrens;
};

const getElementByPropGiven = (ref: refType): HTMLElement => {
  var myRef;
  if (typeof ref === "string") {
    myRef = document.getElementById(ref);
    if (myRef === null)
      throw Error(
        `'${ref}' is not an id of element in the dom. make sure you provided currect id or provide a React reference to element instead.`
      );
  } else myRef = ref.current;
  if (myRef === null)
    throw Error(
      `'${ref}' is not a valid react reference to html element
OR
you tried to render Xarrow before one of the anchors.
please provide correct react refernce or provide id instead.`
    );

  return myRef;
};

type extendedJtypes =
  | "string"
  | "number"
  | "bigint"
  | "boolean"
  | "symbol"
  | "undefined"
  | "object"
  | "function"
  | "null"
  | "array";

const typeOf = (arg: any): extendedJtypes => {
  let type: extendedJtypes = typeof arg;
  if (type === "object") {
    if (arg === null) type = "null";
    else if (Array.isArray(arg)) type = "array";
  }
  return type;
};

const Xarrow: React.FC<xarrowPropsType> = ({ ...props }: xarrowPropsType) => {
  const selfRef = useRef(null) as reactRefType;
  const [anchorsRefs, setAnchorsRefs] = useState({ start: null, end: null });

  const [prevPosState, setPrevPosState] = useState<prevPos>(null);
  const [prevProps, setPrevProps] = useState<xarrowPropsType>(null);
  // const [selfParents, setSelfParents] = useState<HTMLElement[]>(null); //list parents of the common ascestor of the arrow with start and end(until "root elemnt")
  const [anchorsParents, setAnchorsParents] = useState<anchorsParents>(null); //list childrens of the common ascestor of the arrow with start and end until start or end
  const [commonAncestor, setCommonAncestor] = useState<HTMLElement>(null); //list childrens of the common ascestor of the arrow with start and end until start or end
  // const [xarrowElemPos, setXarrowElemPos] = useState<point>({ x: 0, y: 0 });
  // const [prevXarrowElemPos, setPrevXarrowElemPos] = useState<point>({ x: 0, y: 0 });

  const updateIfNeeded = () => {
    // console.log("updateIfNeeded");
    if (checkIfAnchorsRefsChanged()) {
      initAnchorsRefs();
      // initProps();
    } else if (!_.isEqual(props, prevProps)) {
      //first check if any properties changed
      if (prevProps) {
        initProps();
        setPrevPosState(getAnchorsPos());
      }
    } else {
      //if the properties did not changed - update position if needed
      let posState = getAnchorsPos();
      if (!_.isEqual(prevPosState, posState)) {
        setPrevPosState(posState);
      }
    }
  };

  const checkIfAnchorsRefsChanged = () => {
    var start = getElementByPropGiven(props.start);
    var end = getElementByPropGiven(props.end);
    return !_.isEqual(anchorsRefs, { start, end });
  };

  const monitorDOMchanges = () => {
    [...anchorsParents.start, ...anchorsParents.end].forEach((elem) => {
      elem.addEventListener("scroll", updateIfNeeded);
    });
    window.addEventListener("resize", updateIfNeeded);
    if (window.getComputedStyle(commonAncestor).position !== "relative")
      commonAncestor.addEventListener("scroll", updateIfNeeded);
  };

  const cleanMonitorDOMchanges = () => {
    [...anchorsParents.start, ...anchorsParents.end].forEach((elem) => {
      elem.removeEventListener("scroll", updateIfNeeded);
    });
    window.removeEventListener("resize", updateIfNeeded);
    if (window.getComputedStyle(commonAncestor).position === "relative")
      commonAncestor.removeEventListener("scroll", updateIfNeeded);
  };

  const initParentsChildrens = () => {
    let anchorsCommonAncestor = findCommonAncestor(anchorsRefs.start, anchorsRefs.end);
    let allAncestor = findCommonAncestor(anchorsCommonAncestor, selfRef.current);
    let allAncestorChildrensStart = findAllChildrens(anchorsRefs.start, allAncestor);
    let allAncestorChildrensEnd = findAllChildrens(anchorsRefs.end, allAncestor);
    setCommonAncestor(allAncestor);
    setAnchorsParents({
      start: allAncestorChildrensStart,
      end: allAncestorChildrensEnd,
    });
    let allAncestorPosStyle = window.getComputedStyle(allAncestor).position;
    if (props.consoleWarning) {
      if (
        allAncestorPosStyle !== "relative" &&
        (allAncestor.scrollHeight > allAncestor.clientHeight || allAncestor.scrollWidth > allAncestor.clientWidth)
      )
        console.warn(
          `Xarrow warning: it is recomnded to set common ancestor positioning style to 'relative',this will prevent rerender on every scroll event. 
        change position style from '${allAncestorPosStyle}' to 'relative' of element `,
          allAncestor
        );
      if (selfRef.current.parentElement !== anchorsCommonAncestor)
        console.warn(
          `Xarrow warning: you placed Xarrow not as son of the common ancestor of 'start' component and 'end' component.
          the suggested element to put Xarrow inside of to prevent redundant rerenders iss `,
          anchorsCommonAncestor,
          " and not ",
          selfRef.current.parentElement,
          `if this was your intention set monitorDOMchanges to true so Xarrow will render whenever relevant DOM events are triggerd.
          to disable this warnings set consoleWarning property to false`
        );
      if (
        (allAncestorChildrensStart.length > 0 || allAncestorChildrensEnd.length > 0) &&
        props.monitorDOMchanges === false
      )
        console.warn(
          `Xarrow warning: set monitorDOMchanges to true - its possible that the positioning will get out of sync on DOM events(like scroll),
        on these elements`,
          _.uniqWith([...allAncestorChildrensStart, ...allAncestorChildrensEnd], _.isEqual),
          `\nto disable this warnings set consoleWarning property to false`
        );
    }
  };

  const testUserGivenProperties = () => {
    const throwError = (errorMsg: string, consoleMsg?: any[]) => {
      let err = Error("Xarrows: " + errorMsg);
      if (consoleMsg) console.error("xarrow error: ", ...consoleMsg);
      throw err;
    };

    const typeCheck = (arg, allowedTypes, name) => {
      if (!allowedTypes.includes(typeOf(arg))) {
        throwError(`'${name}' property error.`, [
          `'${name}' property should be from type ${allowedTypes.join(" or ")}, not`,
          typeOf(arg),
        ]);
      }
    };

    const valueCheck = (value, allowedValues, name) => {
      if (!allowedValues.includes(value)) {
        throwError(`'${name}' property error.`, [
          `${name} =`,
          value,
          ` but ${name} prop should be '${allowedValues.join("' or '")}', not`,
          "'" + value + "'",
        ]);
      }
    };

    const checkRef = (ref, name) => {
      typeCheck(ref, ["object", "string"], name);
      if (typeOf(ref) === "object") {
        if (!("current" in ref))
          throwError(`'${name}' property error.`, [
            `${name}=`,
            ref,
            `but '${name}' is not of type reference. maybe you set '${name}' property to other object and not to React reference?`,
          ]);
        if (ref.current === null)
          throwError(`'${name}' property error`, [
            `Make sure the reference to ${name} anchor are provided correctly.
                maybe you tried to render Xarrow before ${name} anchor?`,
          ]);
      }
    };

    const checkAnchor = (anchor, name) => {
      typeCheck(anchor, ["string", "array", "object"], name);
      if (typeOf(anchor) === "string") valueCheck(anchor, ["auto", "left", "right", "top", "bottom", "middle"], name);
      else if (typeOf(anchor) === "array")
        anchor.forEach((an) => valueCheck(an, ["auto", "left", "right", "top", "bottom", "middle"], name));
    };

    if (getElementByPropGiven(props.start) === getElementByPropGiven(props.end))
      throwError(`'start' and 'end' props cannot point to the same element`, [
        `'start' and 'end' props cannot point to the same element`,
      ]);

    checkRef(props.start, "start");
    checkRef(props.end, "end");
    checkAnchor(props.startAnchor, "startAnchor");
    checkAnchor(props.endAnchor, "endAnchor");
  };

  const triggerUpdate = (callback) => {
    updateIfNeeded();
    if (callback) callback();
  };

  const initRegisterEvents = () => {
    props.registerEvents.forEach((re) => {
      var ref = getElementByPropGiven(re.ref);
      ref.addEventListener(re.eventName, () => triggerUpdate(re.callback));
    });
  };

  const cleanRegisterEvents = () => {
    props.registerEvents.forEach((re) => {
      var ref = getElementByPropGiven(re.ref);
      ref.removeEventListener(re.eventName, () => triggerUpdate(re.callback));
    });
  };

  const initAnchorsRefs = () => {
    var start = getElementByPropGiven(props.start);
    var end = getElementByPropGiven(props.end);
    setAnchorsRefs({ start, end });
  };

  const initProps = () => {
    testUserGivenProperties();
    // initXarrowElemPos();
    setPrevProps(props);
  };

  useEffect(() => {
    // equilavent to componentDidMount
    // console.log("xarrow mounted");
    initProps();
    initRegisterEvents();
    initAnchorsRefs();
    return () => {
      // console.log("xarrow unmounted");
      cleanRegisterEvents();
    };
  }, []);

  useEffect(() => {
    // Heppens only at mounting (or props changed) after anchorsRefs initialized
    if (anchorsRefs.start) {
      initParentsChildrens();
    }
  }, [anchorsRefs]);

  useEffect(() => {
    // happens only at mounting after anchorsParents initialized
    if (anchorsParents && props.monitorDOMchanges) {
      monitorDOMchanges();
      return () => {
        //cleanUp it unmounting!
        cleanMonitorDOMchanges();
      };
    }
  }, [anchorsParents]);

  useEffect(() => {
    // triggers position update when prevPosState changed(can heppen in any render)
    if (prevPosState) updatePosition(prevPosState);
  }, [prevPosState]);

  useEffect(() => {
    // console.log("xarrow rendered!");
    updateIfNeeded();
  });

  const [st, setSt] = useState({
    //initial state
    cx0: 0, //x start position of the canvas
    cy0: 0, //y start position of the canvas
    cw: 0, // the canvas width
    ch: 0, // the canvas height
    x1: 0, //the x starting point of the line inside the canvas
    y1: 0, //the y starting point of the line inside the canvas
    x2: 0, //the x ending point of the line inside the canvas
    y2: 0, //the y ending point of the line inside the canvas
    dx: 0, // the x diffrence between 'start' anchor to 'end' anchor
    dy: 0, // the y diffrence between 'start' anchor to 'end' anchor
    absDx: 0, // the x length(positive) diffrence
    absDy: 0, // the y length(positive) diffrence
    cpx1: 0, // control points - control the curveness of the line
    cpy1: 0,
    cpx2: 0,
    cpy2: 0,
    headOrient: 0, // determines to what side the arrowhead will point
    labelStartPos: { x: 0, y: 0 },
    labelMiddlePos: { x: 0, y: 0 },
    labelEndPos: { x: 0, y: 0 },
    arrowEnd: { x: 0, y: 0 },
    arrowHeadOffset: { x: 0, y: 0 },
    headOffset: 0,
    excRight: 0, //expand canvas to the right
    excLeft: 0, //expand canvas to the left
    excUp: 0, //expand canvas upwards
    excDown: 0, // exapnd canvas downward
  });

  let { color, lineColor, headColor, headSize, strokeWidth, dashness } = props;
  headSize = Number(headSize);
  strokeWidth = Number(strokeWidth);
  headColor = headColor ? headColor : color;
  lineColor = lineColor ? lineColor : color;
  let dashStroke = 0,
    dashNone = 0,
    animationSpeed,
    animationDirection = 1;
  if (dashness) {
    if (typeof dashness === "object") {
      dashStroke = dashness.strokeLen ? Number(dashness.strokeLen) : Number(strokeWidth) * 2;
      dashNone = dashness.strokeLen ? Number(dashness.nonStrokeLen) : Number(strokeWidth);
      animationSpeed = dashness.animation ? Number(dashness.animation) : null;
    } else if (typeof dashness === "boolean") {
      dashStroke = Number(strokeWidth) * 2;
      dashNone = Number(strokeWidth);
      animationSpeed = null;
    }
  }
  let dashoffset = dashStroke + dashNone;
  if (animationSpeed < 0) {
    animationSpeed *= -1;
    animationDirection = -1;
  }

  const isLabelPropsType = (label: labelPropsType | labelsType): label is labelPropsType => {
    return (label as labelPropsType).text !== undefined;
  };

  let labelStart, labelMiddle, labelEnd;
  let labelStartExtra = {},
    labelMiddleExtra = {},
    labelEndExtra = {};
  let labalCanvExtraY = 0;
  if (props.label) {
    labalCanvExtraY = 14;
    if (typeof props.label === "string") labelMiddle = props.label;
    else if (typeof props.label === "object") {
      if (isLabelPropsType(props.label)) {
        labelMiddle = props.label;
        labelMiddleExtra = labelMiddle.extra;
        labelMiddle = labelMiddle.text;
      } else {
        labelStart = props.label.start;
        labelMiddle = props.label.middle;
        labelEnd = props.label.end;
        if (typeof labelStart === "object") {
          labelStartExtra = labelStart.extra;
          labelStart = labelStart.text;
        }
        if (typeof labelMiddle === "object") {
          labelMiddleExtra = labelMiddle.extra;
          labelMiddle = labelMiddle.text;
        }
        if (typeof labelEnd === "object") {
          labelEndExtra = labelEnd.extra;
          labelEnd = labelEnd.text;
        }
      }
    }
  }
  let labalCanvExtraX = Math.max(
    labelStart ? labelStart.length : 0,
    labelMiddle ? labelMiddle.length : 0,
    labelEnd ? labelEnd.length : 0
  );

  let {
    passProps: adPassProps = { SVGcanvas: {}, arrowHead: {}, arrowBody: {} },
    extendSVGcanvas: extendSVGcanvas = 0,
  } = props.advanced;
  let { SVGcanvas = {}, arrowBody = {}, arrowHead = {} } = adPassProps;

  const getSelfPos = () => {
    let { x: xarrowElemX, y: xarrowElemY } = selfRef.current.getBoundingClientRect();
    let xarrowStyle = getComputedStyle(selfRef.current);
    let xarrowStyleLeft = Number(xarrowStyle.left.slice(0, -2));
    let xarrowStyleTop = Number(xarrowStyle.top.slice(0, -2));
    return { x: xarrowElemX - xarrowStyleLeft, y: xarrowElemY - xarrowStyleTop };
  };

  const getAnchorsPos = (): prevPos => {
    if (!anchorsRefs.start) return;
    let s = anchorsRefs.start.getBoundingClientRect();
    let e = anchorsRefs.end.getBoundingClientRect();

    let yOffset = 0;
    let xOffset = 0;

    return {
      start: {
        x: s.x + xOffset,
        y: s.y + yOffset,
        right: s.right + xOffset,
        bottom: s.bottom + yOffset,
      },
      end: {
        x: e.x + xOffset,
        y: e.y + yOffset,
        right: e.right + xOffset,
        bottom: e.bottom + yOffset,
      },
    };
  };

  const updatePosition = (positions: prevPos): void => {
    // Do NOT call thie function directly.
    // you should set position by 'setPrevPosState(posState)' and that will trigger
    // this function in the useEffect hook.

    let { start: sPos } = positions;
    let { end: ePos } = positions;
    let headOrient: number = 0;

    //////////////////////////////////////////////////////////////////////
    // declare relevant functions for later
    const getAnchorsDefaultOffsets = (width: number, height: number) => {
      return {
        middle: { rightness: width * 0.5, bottomness: height * 0.5 },
        left: { rightness: 0, bottomness: height * 0.5 },
        right: { rightness: width, bottomness: height * 0.5 },
        top: { rightness: width * 0.5, bottomness: 0 },
        bottom: { rightness: width * 0.5, bottomness: height },
      };
    };

    const prepareAnchorLines = (anchor, anchorPos) => {
      let defsOffsets = getAnchorsDefaultOffsets(anchorPos.right - anchorPos.x, anchorPos.bottom - anchorPos.y);
      // convert given anchors to array if array not already given
      let anchorChoice = Array.isArray(anchor) ? anchor : [anchor];
      //now map each item in the list to relevent object
      let anchorChoiceMapped = anchorChoice.map((anchorChoice) => {
        if (typeOf(anchorChoice) === "string") {
          anchorChoice = anchorChoice as anchorPositionType;
          return { position: anchorChoice, offset: { rightness: 0, bottomness: 0 } };
        } else if (typeOf(anchorChoice) === "object") {
          if (!anchorChoice.offset) anchorChoice.offset = { rightness: 0, bottomness: 0 };
          if (!anchorChoice.offset.bottomness) anchorChoice.offset.bottomness = 0;
          if (!anchorChoice.offset.rightness) anchorChoice.offset.rightness = 0;
          anchorChoice = anchorChoice as anchorCustomPositionType;
          return anchorChoice;
        }
      });
      //now build the object that represents the users possablities for diffrent anchors
      let anchorPossabilities: anchorCustomPositionType[] = [];
      if (anchorChoiceMapped.map((a) => a.position).includes("auto")) {
        let autoAnchor = anchorChoiceMapped.find((a) => a.position === "auto");
        (["left", "right", "top", "bottom"] as anchorSideType[]).forEach((anchor) => {
          let offset = defsOffsets[anchor];
          offset.rightness += autoAnchor.offset.rightness;
          offset.bottomness += autoAnchor.offset.bottomness;
          anchorPossabilities.push({ position: anchor, offset });
        });
      } else {
        anchorChoiceMapped.forEach((customAnchor) => {
          let offset = defsOffsets[customAnchor.position] as { rightness: number; bottomness: number };
          offset.rightness += customAnchor.offset.rightness;
          offset.bottomness += customAnchor.offset.bottomness;
          anchorPossabilities.push({ position: customAnchor.position, offset });
        });
      }
      // now preper this list of anchors to object expected by the `getShortestLine` function
      let points = anchorPossabilities.map((pos) => ({
        x: anchorPos.x + pos.offset.rightness,
        y: anchorPos.y + pos.offset.bottomness,
        anchorPosition: pos.position,
      }));
      return points;
    };
    //end declare functions
    /////////////////////////////////////////////////////////////////////////////////////////

    let startPointsObj = prepareAnchorLines(props.startAnchor, sPos);
    let endPointsObj = prepareAnchorLines(props.endAnchor, ePos);

    const dist = (p1, p2) => {
      //length of line
      return Math.sqrt((p1.x - p2.x) ** 2 + (p1.y - p2.y) ** 2);
    };

    type t1 = { x: number; y: number; anchorPosition: anchorPositionType };

    const getShortestLine = (sPoints: t1[], ePoints: t1[]) => {
      // closes tPair Of Points which feet to the specifed anchors
      let minDist = Infinity,
        d = Infinity;
      let closestPair: { startPointObj: t1; endPointObj: t1 };
      sPoints.forEach((sp) => {
        ePoints.forEach((ep) => {
          d = dist(sp, ep);
          if (d < minDist) {
            minDist = d;
            closestPair = { startPointObj: sp, endPointObj: ep };
          }
        });
      });
      return closestPair;
    };

    let { startPointObj, endPointObj } = getShortestLine(startPointsObj, endPointsObj);

    let startAnchor = startPointObj.anchorPosition,
      endAnchor = endPointObj.anchorPosition;
    let startPoint = _.pick(startPointObj, ["x", "y"]),
      endPoint = _.pick(endPointObj, ["x", "y"]);

    let xarrowElemPos = getSelfPos();
    let cx0 = Math.min(startPoint.x, endPoint.x) - xarrowElemPos.x;
    let cy0 = Math.min(startPoint.y, endPoint.y) - xarrowElemPos.y;
    let dx = endPoint.x - startPoint.x;
    let dy = endPoint.y - startPoint.y;
    let absDx = Math.abs(endPoint.x - startPoint.x);
    let absDy = Math.abs(endPoint.y - startPoint.y);
    let xSign = dx > 0 ? 1 : -1;
    let ySign = dy > 0 ? 1 : -1;
    let headOffset = ((headSize * 3) / 4) * strokeWidth;
    let cu = Number(props.curveness);
    let { path } = props;
    if (path === "straight") {
      cu = 0;
      path = "smooth";
    }

    let excRight = strokeWidth;
    let excLeft = strokeWidth;
    let excUp = strokeWidth + labalCanvExtraY;
    let excDown = strokeWidth + labalCanvExtraY;
    excLeft += Number(extendSVGcanvas);
    excRight += Number(extendSVGcanvas);
    excUp += Number(extendSVGcanvas);
    excDown += Number(extendSVGcanvas);

    ////////////////////////////////////
    // arrow point to point calculations
    let x1 = 0,
      x2 = absDx + 0,
      y1 = 0,
      y2 = absDy + 0;
    if (dx < 0) [x1, x2] = [x2, x1];
    if (dy < 0) [y1, y2] = [y2, y1];

    ////////////////////////////////////
    // arrow curveness and arrowhead placement calculations
    let xHeadOffset = 0;
    let yHeadOffset = 0;
    if (cu === 0) {
      let headAngel = Math.atan(absDy / absDx);
      x2 -= headOffset * xSign * Math.cos(headAngel);
      y2 -= headOffset * ySign * Math.sin(headAngel);
      headAngel *= ySign;
      if (xSign < 0) headAngel = (Math.PI - headAngel * xSign) * xSign;
      xHeadOffset = ((Math.cos(headAngel) * headOffset) / 3 - (Math.sin(headAngel) * (headSize * strokeWidth)) / 2) * 1;
      yHeadOffset = ((Math.cos(headAngel) * (headSize * strokeWidth)) / 2 + (Math.sin(headAngel) * headOffset) / 3) * 1;
      headOrient = (headAngel * 180) / Math.PI;
    } else {
      if (endAnchor === "middle") {
        if (absDx > absDy) {
          endAnchor = xSign ? "left" : "right";
        } else {
          endAnchor = ySign ? "top" : "bottom";
        }
      }
      if (["left", "right"].includes(endAnchor)) {
        x2 -= headOffset * xSign;
        xHeadOffset = (headOffset * xSign) / 3;
        yHeadOffset = (headSize * strokeWidth * xSign) / 2;
        if (endAnchor === "left") {
          headOrient = 0;
          if (xSign < 0) headOrient += 180;
        } else {
          headOrient = 180;
          if (xSign > 0) headOrient += 180;
        }
      } else if (["top", "bottom"].includes(endAnchor)) {
        yHeadOffset = (headOffset * ySign) / 3;
        xHeadOffset = (headSize * strokeWidth * -ySign) / 2;
        y2 -= headOffset * ySign;
        if (endAnchor === "top") {
          headOrient = 270;
          if (ySign > 0) headOrient += 180;
        } else {
          headOrient = 90;
          if (ySign < 0) headOrient += 180;
        }
      }
    }
    let arrowHeadOffset = { x: xHeadOffset, y: yHeadOffset };

    excRight += (strokeWidth * headSize) / 2;
    excLeft += (strokeWidth * headSize) / 2;
    excUp += (strokeWidth * headSize) / 2;
    excDown += (strokeWidth * headSize) / 2;

    let cpx1 = x1,
      cpy1 = y1,
      cpx2 = x2,
      cpy2 = y2;

<<<<<<< HEAD
    let curvesPossabilties = {};
    if (path === "smooth")
      curvesPossabilties = {
        hh: () => {
          //horizinatl - from right to left or the opposite
          cpx1 += absDx * cu * xSign;
          cpx2 -= absDx * cu * xSign;
          // cpx1 += headOffset * 2 * xSign;
          // cpx2 -= headOffset * 2 * xSign;
        },
        vv: () => {
          //vertical - from top to bottom or opposite
          cpy1 += absDy * cu * ySign;
          cpy2 -= absDy * cu * ySign;
          // cpy1 += headOffset * 2 * ySign;
          // cpy2 -= headOffset * 2 * ySign;
        },
        hv: () => {
          // start horizintaly then verticaly
          // from v side to h side
          cpx1 += absDx * cu * xSign;
          cpy2 -= absDy * cu * ySign;
        },
        vh: () => {
          // start verticaly then horizintaly
          // from h side to v side
          cpy1 += absDy * cu * ySign;
          cpx2 -= absDx * cu * xSign;
        },
      };
    else if (path === "grid") {
      curvesPossabilties = {
        hh: () => {
          cpx1 += (absDx * 0.5 - headOffset / 2) * xSign;
          cpx2 -= (absDx * 0.5 - headOffset / 2) * xSign;
        },
        vv: () => {
          cpy1 += (absDy * 0.5 - headOffset / 2) * ySign;
          cpy2 -= (absDy * 0.5 - headOffset / 2) * ySign;
        },
        hv: () => {
          cpx1 = x2;
        },
        vh: () => {
          cpy1 = y2;
        },
      };
    }
=======
    const curvesPossabilties = {
      hh: () => {
        //horizinatl - from right to left or the opposite
        cpx1 += absDx * cu * xSign;
        cpx2 -= absDx * cu * xSign;
      },
      vv: () => {
        //vertical - from top to bottom or opposite
        cpy1 += absDy * cu * ySign;
        cpy2 -= absDy * cu * ySign;
      },
      hv: () => {
        // start horizintaly then verticaly
        // from v side to h side
        cpx1 += absDx * cu * xSign;
        cpy2 -= absDy * cu * ySign;
      },
      vh: () => {
        // start verticaly then horizintaly
        // from h side to v side
        cpy1 += absDy * cu * ySign;
        cpx2 -= absDx * cu * xSign;
      },
    };
>>>>>>> 12740cb7

    let choosedCurveness = "";
    if (["left", "right"].includes(startAnchor)) choosedCurveness += "h";
    else if (["bottom", "top"].includes(startAnchor)) choosedCurveness += "v";
    else if (startAnchor === "middle") choosedCurveness += "m";
    if (["left", "right"].includes(endAnchor)) choosedCurveness += "h";
    else if (["bottom", "top"].includes(endAnchor)) choosedCurveness += "v";
    else if (endAnchor === "middle") choosedCurveness += "m";
    if (absDx > absDy) choosedCurveness = choosedCurveness.replace(/m/g, "h");
    else choosedCurveness = choosedCurveness.replace(/m/g, "v");
    curvesPossabilties[choosedCurveness]();

    ////////////////////////////////////
    // Buzier curve calcualtions
    // bzCurve function:  bz = (1−t)^3*p1 + 3(1−t)^2*t*p2 +3(1−t)*t^2*p3 + t^3*p4
    // dt(bz) = -3 p1 (1 - t)^2 + 3 p2 (1 - t)^2 - 6 p2 (1 - t) t + 6 p3 (1 - t) t - 3 p3 t^2 + 3 p4 t^2
    // when p1=(x1,y1),p2=(cpx1,cpy1),p3=(cpx2,cpy2),p4=(x2,y2)
    // then extrema points is when dt(bz) = 0
    // solutions =>  t = ((-6 p1 + 12 p2 - 6 p3) ± sqrt((6 p1 - 12 p2 + 6 p3)^2 - 4 (3 p2 - 3 p1) (-3 p1 + 9 p2 - 9 p3 + 3 p4)))/(2 (-3 p1 + 9 p2 - 9 p3 + 3 p4))  when (p1 + 3 p3!=3 p2 + p4)
    // xSol1,2 = ((-6 x1 + 12 cpx1 - 6 cpx2) ± sqrt((6 x1 - 12 cpx1 + 6 cxp2)^2 - 4 (3 cpx1 - 3 x1) (-3 x1 + 9 cpx1 - 9 cpx2 + 3 x2)))/(2 (-3 x1 + 9 cpx1 - 9 cpx2 + 3 x2))
    // ySol1,2 = ((-6 y1 + 12 cpy1 - 6 cpy2) ± sqrt((6 y1 - 12 cpy1 + 6 cyp2)^2 - 4 (3 cpy1 - 3 y1) (-3 y1 + 9 cpy1 - 9 cpy2 + 3 y2)))/(2 (-3 y1 + 9 cpy1 - 9 cpy2 + 3 y2))
    // now in javascript:
    let txSol1 =
      (-6 * x1 +
        12 * cpx1 -
        6 * cpx2 +
        Math.sqrt(
          (6 * x1 - 12 * cpx1 + 6 * cpx2) ** 2 - 4 * (3 * cpx1 - 3 * x1) * (-3 * x1 + 9 * cpx1 - 9 * cpx2 + 3 * x2)
        )) /
      (2 * (-3 * x1 + 9 * cpx1 - 9 * cpx2 + 3 * x2));
    let txSol2 =
      (-6 * x1 +
        12 * cpx1 -
        6 * cpx2 -
        Math.sqrt(
          (6 * x1 - 12 * cpx1 + 6 * cpx2) ** 2 - 4 * (3 * cpx1 - 3 * x1) * (-3 * x1 + 9 * cpx1 - 9 * cpx2 + 3 * x2)
        )) /
      (2 * (-3 * x1 + 9 * cpx1 - 9 * cpx2 + 3 * x2));
    let tySol1 =
      (-6 * y1 +
        12 * cpy1 -
        6 * cpy2 +
        Math.sqrt(
          (6 * y1 - 12 * cpy1 + 6 * cpy2) ** 2 - 4 * (3 * cpy1 - 3 * y1) * (-3 * y1 + 9 * cpy1 - 9 * cpy2 + 3 * y2)
        )) /
      (2 * (-3 * y1 + 9 * cpy1 - 9 * cpy2 + 3 * y2));
    let tySol2 =
      (-6 * y1 +
        12 * cpy1 -
        6 * cpy2 -
        Math.sqrt(
          (6 * y1 - 12 * cpy1 + 6 * cpy2) ** 2 - 4 * (3 * cpy1 - 3 * y1) * (-3 * y1 + 9 * cpy1 - 9 * cpy2 + 3 * y2)
        )) /
      (2 * (-3 * y1 + 9 * cpy1 - 9 * cpy2 + 3 * y2));
    const bzx = (t) => (1 - t) ** 3 * x1 + 3 * (1 - t) ** 2 * t * cpx1 + 3 * (1 - t) * t ** 2 * cpx2 + t ** 3 * x2;
    const bzy = (t) => (1 - t) ** 3 * y1 + 3 * (1 - t) ** 2 * t * cpy1 + 3 * (1 - t) * t ** 2 * cpy2 + t ** 3 * y2;

    ////////////////////////////////////
    // canvas smart size adjustments

    let xSol1 = bzx(txSol1);
    let xSol2 = bzx(txSol2);
    let ySol1 = bzy(tySol1);
    let ySol2 = bzy(tySol2);
    if (xSol1 < 0) excLeft += -xSol1;
    if (xSol2 > absDx) excRight += xSol2 - absDx;
    if (ySol1 < 0) excUp += -ySol1;
    if (ySol2 > absDy) excDown += ySol2 - absDy;

    excLeft += labalCanvExtraX * 4;
    excRight += labalCanvExtraX * 4;

    x1 += excLeft;
    x2 += excLeft;
    y1 += excUp;
    y2 += excUp;
    cpx1 += excLeft;
    cpx2 += excLeft;
    cpy1 += excUp;
    cpy2 += excUp;

    let cw = absDx + excLeft + excRight,
      ch = absDy + excUp + excDown;
    cx0 -= excLeft;
    cy0 -= excUp;

    //labels
    let labelStartPos = { x: bzx(0.01), y: bzy(0.01) };
    let labelMiddlePos = { x: bzx(0.5), y: bzy(0.5) };
    let labelEndPos = { x: bzx(0.99), y: bzy(0.99) };
    let arrowEnd = { x: bzx(1), y: bzy(1) };

    setSt({
      cx0,
      cy0,
      x1,
      x2,
      y1,
      y2,
      cw,
      ch,
      cpx1,
      cpy1,
      cpx2,
      cpy2,
      dx,
      dy,
      absDx,
      absDy,
      headOrient,
      labelStartPos,
      labelMiddlePos,
      labelEndPos,
      arrowEnd,
      excLeft,
      excRight,
      excUp,
      excDown,
      headOffset,
      arrowHeadOffset,
    });
  };

  let fHeadSize = headSize * strokeWidth; //factored headsize
  let xOffsetHead = st.x2 - st.arrowHeadOffset.x;
  let yOffsetHead = st.y2 - st.arrowHeadOffset.y;

  let arrowPath = `M ${st.x1} ${st.y1} C ${st.cpx1} ${st.cpy1}, ${st.cpx2} ${st.cpy2}, ${st.x2} ${st.y2}`;
  // arrowPath = `M ${st.x1} ${st.y1}  ${st.x2} ${st.y2}`;

  // let arrowHeadId = "arrowHeadMarker" + arrowPath.replace(/ /g, "");

  return (
    <svg
      ref={(selfRef as unknown) as React.LegacyRef<SVGSVGElement>}
      width={st.cw}
      height={st.ch}
      style={{
        // border: "2px yellow dashed",
        position: "absolute",
        left: st.cx0,
        top: st.cy0,
        pointerEvents: "none",
      }}
      {...(SVGcanvas as string)}
    >
      {/* <marker
        id={arrowHeadId}
        viewBox="0 0 12 12"
        refX="3"
        refY="6"
        // re
        markerUnits="strokeWidth"
        markerWidth={headSize}
        markerHeight={headSize}
        orient={st.headOrient}
        onClick={() => console.log("headCLick!")}
        onMouseEnter={() => console.log("onMouseEnter!")}
      >
        <path d="M 0 0 L 12 6 L 0 12 L 3 6 z" fill={headColor} />
      </marker> */}

      {/* <circle r="5" cx={st.cpx1} cy={st.cpy1} fill="green" /> */}
      {/* <circle r="5" cx={st.cpx2} cy={st.cpy2} fill="blue" /> */}
      {/* <circle r="7" cx={xarrowElemPos.x} cy={xarrowElemPos.y} fill="black" /> */}
      {/* <rect
        x={st.excLeft}
        y={st.excUp}
        width={st.absDx}
        height={st.absDy}
        fill="none"
        stroke="pink"
        strokeWidth="2px"
      /> */}

      {/* body of the arrow */}
      <path
        d={arrowPath}
        stroke={lineColor}
        strokeDasharray={`${dashStroke} ${dashNone}`}
        strokeWidth={strokeWidth}
        fill="transparent"
        // markerEnd={`url(#${arrowHeadId})`}
        pointerEvents="visibleStroke"
        {...(props.passProps as string)}
        {...(arrowBody as string)}
      >
        {animationSpeed ? (
          <animate
            attributeName="stroke-dashoffset"
            values={`${dashoffset * animationDirection};0`}
            dur={`${1 / animationSpeed}s`}
            repeatCount="indefinite"
          />
        ) : null}
      </path>

      {/* head of the arrow */}

      <path
        d={`M 0 0 L ${fHeadSize} ${fHeadSize / 2} L 0 ${fHeadSize} L ${fHeadSize / 4} ${fHeadSize / 2} z`}
        fill={headColor}
        style={{ pointerEvents: "all" }}
        transform={`translate(${xOffsetHead},${yOffsetHead}) rotate(${st.headOrient})`}
        {...(props.passProps as string)}
        {...(arrowHead as string)}
      />

      {labelStart ? (
        <text
          {...labelStartExtra}
          textAnchor={st.dx > 0 ? "start" : "end"}
          x={st.labelStartPos.x}
          y={st.labelStartPos.y}
        >
          {labelStart}
        </text>
      ) : null}

      {labelMiddle ? (
        <text {...labelMiddleExtra} textAnchor="middle" x={st.labelMiddlePos.x} y={st.labelMiddlePos.y}>
          {labelMiddle}
        </text>
      ) : null}

      {labelEnd ? (
        <text {...labelEndExtra} textAnchor={st.dx > 0 ? "end" : "start"} x={st.labelEndPos.x} y={st.labelEndPos.y}>
          {labelEnd}
        </text>
      ) : null}
    </svg>
  );
};

Xarrow.defaultProps = {
  startAnchor: "auto",
  endAnchor: "auto",
  label: null,
  color: "CornflowerBlue",
  lineColor: null,
  headColor: null,
  strokeWidth: 4,
  headSize: 6,
  curveness: 0.8,
  dashness: false,
  consoleWarning: false,
  passProps: {},
  advanced: { extendSVGcanvas: 0, passProps: { arrowBody: {}, arrowHead: {}, SVGcanvas: {} } },
  monitorDOMchanges: true,
  registerEvents: [],
};

export default Xarrow;<|MERGE_RESOLUTION|>--- conflicted
+++ resolved
@@ -721,7 +721,6 @@
       cpx2 = x2,
       cpy2 = y2;
 
-<<<<<<< HEAD
     let curvesPossabilties = {};
     if (path === "smooth")
       curvesPossabilties = {
@@ -770,32 +769,7 @@
         },
       };
     }
-=======
-    const curvesPossabilties = {
-      hh: () => {
-        //horizinatl - from right to left or the opposite
-        cpx1 += absDx * cu * xSign;
-        cpx2 -= absDx * cu * xSign;
-      },
-      vv: () => {
-        //vertical - from top to bottom or opposite
-        cpy1 += absDy * cu * ySign;
-        cpy2 -= absDy * cu * ySign;
-      },
-      hv: () => {
-        // start horizintaly then verticaly
-        // from v side to h side
-        cpx1 += absDx * cu * xSign;
-        cpy2 -= absDy * cu * ySign;
-      },
-      vh: () => {
-        // start verticaly then horizintaly
-        // from h side to v side
-        cpy1 += absDy * cu * ySign;
-        cpx2 -= absDx * cu * xSign;
-      },
-    };
->>>>>>> 12740cb7
+
 
     let choosedCurveness = "";
     if (["left", "right"].includes(startAnchor)) choosedCurveness += "h";
