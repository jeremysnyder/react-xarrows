<<<<<<< HEAD
import React, { useRef, useEffect, useState } from "react";
import { anchorType, xarrowPropsType } from "./Xarrow.d";
const lodash = require("lodash");

export type xarrowPropsType = xarrowPropsType;
export type anchorType = anchorType;

type prevPos = {
  start: {
    x: number;
    y: number;
    right: number;
    bottom: number;
  };
  end: {
    x: number;
    y: number;
    right: number;
    bottom: number;
  };
};

type reactRef = { current: null | HTMLElement };

type point = { x: number; y: number };

type anchorsParents = {
  start: HTMLElement[];
  end: HTMLElement[];
  extra: HTMLElement[];
};

const findCommonAncestor = (elem: HTMLElement, elem2: HTMLElement): HTMLElement => {
  function parents(node: any) {
    var nodes = [node];
    for (; node; node = node.parentNode) {
      nodes.unshift(node);
    }
    return nodes;
  }
  function commonAncestor(node1: any, node2: any) {
    var parents1 = parents(node1);
    var parents2 = parents(node2);

    if (parents1[0] !== parents2[0]) throw new Error("No common ancestor!");

    for (var i = 0; i < parents1.length; i++) {
      if (parents1[i] !== parents2[i]) return parents1[i - 1];
    }
  }
  return commonAncestor(elem, elem2);
};

const findAllParents = (elem: HTMLElement) => {
  let parents: HTMLElement[] = [];
  let parent = elem;
  while (true) {
    if (parent.parentElement === null) return parents;
    else parent = parent.parentElement;
    parents.push(parent);
  }
};

const findAllChildrens = (child: HTMLElement, parent: HTMLElement) => {
  if (child === parent) return [];
  let childrens: HTMLElement[] = [];
  let childParent = child.parentElement;
  while (childParent !== parent) {
    childrens.push(childParent);
    childParent = childParent.parentElement;
  }
  return childrens;
};

const getElementByPropGiven = (ref: React.RefObject<HTMLElement> | "string"): HTMLElement => {
  var myRef;
  if (typeof ref === "string") {
    myRef = document.getElementById(ref);
    if (myRef === null)
      throw Error(
        `'${ref}' is not an id of element in the dom. make sure you provided currect id or provide a React reference to element instead.`
      );
  } else myRef = ref.current;
  if (myRef === null)
    throw Error(
      `'${ref}' is not a valid react reference to html element
OR
you tried to render Xarrow before one of the anchors.
please provide correct react refernce or provide id instead.`
    );

  return myRef;
};

function Xarrow(props: xarrowPropsType) {
  const selfRef = useRef<reactRef>(null);
  const [anchorsRefs, setAnchorsRefs] = useState({ start: null, end: null });

  const [prevPosState, setPrevPosState] = useState<prevPos>(null);
  const [prevProps, setPrevProps] = useState<prevPos>(null);
  const [selfParents, setSelfParents] = useState<HTMLElement[]>(null); //list parents of the common ascestor of the arrow with start and end(until "root elemnt")
  const [anchorsParents, setAnchorsParents] = useState<anchorsParents>(null); //list childrens of the common ascestor of the arrow with start and end until start or end
  const [xarrowElemPos, setXarrowElemPos] = useState<point>({ x: 0, y: 0 });

  const updateIfNeeded = () => {
    if (!lodash.isEqual(props, prevProps)) {
      //first check if any properties changed
      if (prevProps) {
        initProps();
        setPrevPosState(getPos());
      }
    } else {
      //if the properties did not changed - update position if needed
      let posState = getPos();
      if (!lodash.isEqual(prevPosState, posState)) {
        setPrevPosState(posState);
      }
    }
  };

  const monitorDOMchanges = () => {
    [...anchorsParents.start, ...anchorsParents.end].forEach(elem => {
      elem.addEventListener("scroll", updateIfNeeded);
    });
    window.addEventListener("resize", updateIfNeeded);
  };

  const cleanMonitorDOMchanges = () => {
    [...anchorsParents.start, ...anchorsParents.end].forEach(elem => {
      elem.removeEventListener("scroll", updateIfNeeded);
    });
    window.removeEventListener("resize", updateIfNeeded);
  };

  const initParentsChildrens = () => {
    let anchorsCommonAncestor = findCommonAncestor(anchorsRefs.start, anchorsRefs.end);
    let allAncestor = findCommonAncestor(anchorsCommonAncestor, selfRef.current);
    let parents = findAllParents(selfRef.current);
    let allAncestorChildrensStart = findAllChildrens(anchorsRefs.start, allAncestor);
    let allAncestorChildrensEnd = findAllChildrens(anchorsRefs.end, allAncestor);
    let startExtra = allAncestorChildrensEnd.filter(p => parents.includes(p));
    let endExtra = allAncestorChildrensStart.filter(p => parents.includes(p));
    setSelfParents(parents);
    setAnchorsParents({
      start: allAncestorChildrensStart,
      end: allAncestorChildrensEnd,
      extra: [...startExtra, ...endExtra]
    });

    if (props.consoleWarning) {
      if (allAncestor.style.position !== "relative")
        console.warn(
          `%c Xarrow critical warning: common ancestor should always be in 'relative' positioning! 
        change position style to 'relative' of element `,
          "color: red",
          allAncestor
        );
      if (selfRef.current.parentElement !== anchorsCommonAncestor)
        console.warn(
          `Xarrow warning: you placed Xarrow not as son of the common ancestor of 'start' component and 'end' component.
          the suggested element to put Xarrow inside of to prevent redundant rerenders is `,
          anchorsCommonAncestor,
          `if this was your intention set monitorDOMchanges to true so Xarrow will render whenever relevant DOM events are triggerd.
          to disable this warnings set consoleWarning property to false`
        );
      if (
        (allAncestorChildrensStart.length > 0 || allAncestorChildrensEnd.length > 0) &&
        props.monitorDOMchanges === false
      )
        console.warn(
          `Xarrow warning: set monitorDOMchanges to true - its possible that the positioning will get out of sync on DOM events(like scroll),
        on these elements`,
          lodash.uniqWith(
            [...allAncestorChildrensStart, ...allAncestorChildrensEnd],
            lodash.isEqual
          ),
          `\nto disable this warnings set consoleWarning property to false`
        );
    }
  };

  const initCanvasStartPos = () => {
    let { x: canvPosX, y: canvPosY } = selfRef.current.getBoundingClientRect();
    canvPosX += window.pageXOffset; // #TOWatch - maybe need to add offsets of parents
    canvPosY += window.pageYOffset;
    setXarrowElemPos({ x: canvPosX, y: canvPosY });
  };

  const testUserGivenProperties = () => {
    if (typeof props.start === "object") {
      if (!("current" in props.start)) {
        let err = Error(
          `Xarrows: 'start' property is not of type reference.
          maybe you set 'start' to other object and not to React reference?.\n`
        );
        throw err;
      }
      if (props.start.current === null)
        throw Error(
          `Xarrows: Please make sure the reference to start anchor (property 'start') are provided correctly.
          maybe you tried to render Xarrow before start anchor?.\n`
        );
    }
    if (typeof props.end === "object") {
      if (!("current" in props.end))
        throw Error(
          `Xarrows: 'end' property is not of type reference.
          maybe you set 'end' to other object and not to React reference?.\n`
        );

      if (props.end.current === null)
        throw Error(
          `Xarrows: Please make sure the reference to end anchor (property 'end') are provided correctly.
          maybe you tried to render Xarrow before end anchor?.\n`
        );
    }
  };

  const triggerUpdate = callback => {
    updateIfNeeded();
    if (callback) callback();
  };

  const initRegisterEvents = () => {
    props.registerEvents.forEach(re => {
      var ref = getElementByPropGiven(re.ref);
      ref.addEventListener(re.eventName, () => triggerUpdate(re.callback));
    });
  };

  const cleanRegisterEvents = () => {
    props.registerEvents.forEach(re => {
      var ref = getElementByPropGiven(re.ref);
      ref.removeEventListener(re.eventName, () => triggerUpdate(re.callback));
    });
  };

  const initAnchorsRefs = () => {
    var start = getElementByPropGiven(props.start);
    var end = getElementByPropGiven(props.end);
    setAnchorsRefs({ start, end });
  };

  const initProps = () => {
    testUserGivenProperties();
    setPrevProps(props);
  };

  useEffect(() => {
    // equilavent to componentDidMount
    // console.log("xarrow mounted");
    initRegisterEvents();
    initAnchorsRefs();
    initCanvasStartPos();
    initProps();
    return () => {
      // console.log("xarrow unmounted");
      cleanRegisterEvents();
    };
  }, []);

  useEffect(() => {
    // Heppens only at mounting (or props changed) after anchorsRefs initialized
    if (anchorsRefs.start) {
      initParentsChildrens();
    }
  }, [anchorsRefs]);

  useEffect(() => {
    // heppens only at mounting after anchorsParents initialized
    if (anchorsParents && props.monitorDOMchanges) {
      monitorDOMchanges();
      return () => {
        //cleanUp it unmounting!
        cleanMonitorDOMchanges();
      };
    }
  }, [anchorsParents]);

  useEffect(() => {
    // triggers position update when prevPosState changed(can heppen in any render)
    if (prevPosState) updatePosition(prevPosState);
  }, [prevPosState]);

  useEffect(() => {
    // console.log("xarrow renderd!");
    // console.log(eventListeners);
    updateIfNeeded();
  });

  //initial state
  const [st, setSt] = useState({
    cx0: 0, //x start position of the canvas
    cy0: 0, //y start position of the canvas
    cw: 0, // the canvas width
    ch: 0, // the canvas height
    x1: 0, //the x starting point of the line inside the canvas
    y1: 0, //the y starting point of the line inside the canvas
    x2: 0, //the x ending point of the line inside the canvas
    y2: 0, //the y ending point of the line inside the canvas
    dx: 0, // the x diffrence between 'start' anchor to 'end' anchor
    dy: 0, // the y diffrence between 'start' anchor to 'end' anchor
    absDx: 0,
    absDy: 0,
    cpx1: 0, // control points - control the curveness of the line
    cpy1: 0,
    cpx2: 0,
    cpy2: 0,
    headOrient: "auto",
    labelMiddlePos: { x: 0, y: 0 },
    excx: 0,
    excy: 0
  });

  let { color, lineColor, headColor, headSize, strokeWidth, dashness } = props;
  headSize = Number(headSize);
  strokeWidth = Number(strokeWidth);
  headColor = headColor ? headColor : color;
  lineColor = lineColor ? lineColor : color;
  let dashStroke = 0,
    dashNone = 0,
    animationSpeed,
    animationDirection = 1;
  if (dashness) {
    dashStroke = dashness.strokeLen ? Number(dashness.strokeLen) : Number(strokeWidth) * 2;
    dashNone = dashness.nonStrokeLen ? Number(dashness.nonStrokeLen) : Number(strokeWidth);
    animationSpeed = dashness.animation ? Number(dashness.animation) : null;
  }
  let dashoffset = dashStroke + dashNone;
  if (animationSpeed < 0) {
    animationSpeed *= -1;
    animationDirection = -1;
  }

  let labelStart, labelMiddle, labelEnd;
  let labelStartExtra = {},
    labelMiddleExtra = {},
    labelEndExtra = {};
  let labalCanvExtraY = 0;
  if (props.label) {
    labalCanvExtraY = 14;
    if (typeof props.label === "string") labelMiddle = props.label;
    else {
      labelStart = props.label.start;
      labelMiddle = props.label.middle;
      labelEnd = props.label.end;
      if (typeof labelStart === "object") {
        labelStartExtra = labelStart.extra;
        labelStart = labelStart.text;
      }
      if (typeof labelMiddle === "object") {
        labelMiddleExtra = labelMiddle.extra;
        labelMiddle = labelMiddle.text;
      }
      if (typeof labelEnd === "object") {
        labelEndExtra = labelEnd.extra;
        labelEnd = labelEnd.text;
      }
    }
  }
  let labalCanvExtraX = Math.max(
    labelStart ? labelStart.length : 0,
    labelMiddle ? labelMiddle.length : 0,
    labelEnd ? labelEnd.length : 0
  );

  let userCanvExtra = props.advanced.extendSVGcanvas;
  const extraCanvasSize = {
    excx: strokeWidth * headSize,
    excy: strokeWidth * headSize
  };
  var { excx, excy } = extraCanvasSize;
  excy += labalCanvExtraY;
  excx += userCanvExtra;
  excy += userCanvExtra;

  const getPos = (): prevPos => {
    if (!anchorsRefs.start) return;
    let s = anchorsRefs.start.getBoundingClientRect();
    let e = anchorsRefs.end.getBoundingClientRect();

    let yOffset = 0;
    let xOffset = 0;

    if (selfParents) {
      selfParents.forEach(p => {
        yOffset += p.scrollTop;
        xOffset += p.scrollLeft;
      });

      anchorsParents.extra.forEach(p => {
        yOffset -= p.scrollTop;
        xOffset -= p.scrollLeft;
      });
    }

    return {
      start: {
        x: s.x + xOffset,
        y: s.y + yOffset,
        right: s.right + xOffset,
        bottom: s.bottom + yOffset
      },
      end: {
        x: e.x + xOffset,
        y: e.y + yOffset,
        right: e.right + xOffset,
        bottom: e.bottom + yOffset
      }
    };
  };

  const updatePosition = (positions: prevPos): void => {
    // Do NOT call thie function directly.
    // you should set position by 'setPrevPosState(posState)' and that will trigger
    // this function in the useEffect hook.

    let { start: s } = positions;
    let { end: e } = positions;
    let headOrient = "auto";

    const getAnchorOffset = (width: number, height: number) => {
      return {
        middle: { rightness: width * 0.5, bottomness: height * 0.5 },
        left: { rightness: 0, bottomness: height * 0.5 },
        right: { rightness: width, bottomness: height * 0.5 },
        top: { rightness: width * 0.5, bottomness: 0 },
        bottom: { rightness: width * 0.5, bottomness: height }
      };
    };
    let startAnchorOffsets = getAnchorOffset(s.right - s.x, s.bottom - s.y);
    let endAnchorOffsets = getAnchorOffset(e.right - e.x, e.bottom - e.y);

    let startAnchorChoice = Array.isArray(props.startAnchor)
      ? props.startAnchor
      : [props.startAnchor];
    let endAnchorChoice = Array.isArray(props.endAnchor) ? props.endAnchor : [props.endAnchor];

    let startAnchorPossabilities = {};
    let endAnchorPossabilities = {};

    if (startAnchorChoice.includes("auto"))
      ["left", "right", "top", "bottom"].forEach(
        anchor => (startAnchorPossabilities[anchor] = startAnchorOffsets[anchor])
      );
    else {
      startAnchorChoice.forEach(
        anchor => (startAnchorPossabilities[anchor] = startAnchorOffsets[anchor])
      );
    }
    if (endAnchorChoice.includes("auto"))
      ["left", "right", "top", "bottom"].forEach(
        anchor => (endAnchorPossabilities[anchor] = endAnchorOffsets[anchor])
      );
    else {
      endAnchorChoice.forEach(
        anchor => (endAnchorPossabilities[anchor] = endAnchorOffsets[anchor])
      );
    }

    const dist = (p1, p2) => {
      //length of line
      return Math.sqrt((p1.x - p2.x) ** 2 + (p1.y - p2.y) ** 2);
    };

    const getShortestLine = (sPoints: object, ePoints: object): [object, object] => {
      // closes tPair Of Points which feet to the specifed anchors
      let minDist = Infinity;
      let closestPair;
      for (let startAnchor in sPoints) {
        for (let endAnchor in ePoints) {
          let d = dist(sPoints[startAnchor], ePoints[endAnchor]);
          if (d < minDist) {
            minDist = d;
            closestPair = [
              { [startAnchor]: sPoints[startAnchor] },
              { [endAnchor]: ePoints[endAnchor] }
            ];
          }
        }
      }

      return closestPair;
    };

    let startPoints = {};
    for (let key in startAnchorPossabilities) {
      startPoints[key] = {};
      startPoints[key]["x"] = startAnchorPossabilities[key].rightness + s.x;
      startPoints[key]["y"] = startAnchorPossabilities[key].bottomness + s.y;
    }
    let endPoints = {};
    for (let key in endAnchorPossabilities) {
      endPoints[key] = {};
      endPoints[key]["x"] = endAnchorPossabilities[key].rightness + e.x;
      endPoints[key]["y"] = endAnchorPossabilities[key].bottomness + e.y;
    }
    let [startPointObj, endPointObj] = getShortestLine(startPoints, endPoints);
    let startPoint = Object.values(startPointObj)[0],
      endPoint = Object.values(endPointObj)[0];
    let startAnchor = Object.keys(startPointObj)[0],
      endAnchor = Object.keys(endPointObj)[0];
    let cx0 = Math.min(startPoint.x, endPoint.x) - xarrowElemPos.x;
    let cy0 = Math.min(startPoint.y, endPoint.y) - xarrowElemPos.y;
    let dx = endPoint.x - startPoint.x;
    let dy = endPoint.y - startPoint.y;
    let absDx = Math.abs(endPoint.x - startPoint.x);
    let absDy = Math.abs(endPoint.y - startPoint.y);
    let xSign = dx > 0 ? 1 : -1;
    let ySign = dy > 0 ? 1 : -1;
    let headOffset = ((headSize * 3) / 4) * strokeWidth;
    let oneCurveControlPoint = false;
    let cu = props.curveness;

    ////////////////////////////////////
    // adjustments before arrow point to point calculations

    ////////////////////////////////////
    // arrow point to point calculations
    let x1 = 0,
      x2 = absDx + 0,
      y1 = 0,
      y2 = absDy + 0;
    if (dx < 0) [x1, x2] = [x2, x1];
    if (dy < 0) [y1, y2] = [y2, y1];

    ////////////////////////////////////
    // arrow curveness calculations
    if (cu === 0) {
      let angel = Math.atan(absDy / absDx);
      x2 -= headOffset * xSign * Math.cos(angel);
      y2 -= headOffset * ySign * Math.sin(angel);
    } else {
      if (["left", "right"].includes(endAnchor)) x2 -= headOffset * xSign;
      else if (["top", "bottom"].includes(endAnchor)) y2 -= headOffset * ySign;
    }
    let cpx1 = x1,
      cpy1 = y1,
      cpx2 = x2,
      cpy2 = y2;

    const curvesPossabilties = {
      hCurv: () => {
        //horizinatl - from right to left or the opposite
        cpx1 += absDx * cu * xSign;
        cpx2 -= absDx * cu * xSign;
      },
      vCurv: () => {
        //vertical - from top to bottom or opposite
        cpy1 += absDy * cu * ySign;
        cpy2 -= absDy * cu * ySign;
      },
      hvCurv: () => {
        // start horizintaly then verticaly
        // from v side to h side
        cpx1 += absDx * cu * xSign;
        cpy2 -= absDy * cu * ySign;
        oneCurveControlPoint = true;
      },
      vhCurv: () => {
        // start verticaly then horizintaly
        // from h side to v side
        cpy1 += absDy * cu * ySign;
        cpx2 -= absDx * cu * xSign;
        oneCurveControlPoint = true;
      }
    };

    if (["left", "right"].includes(endAnchor) && ["bottom", "top"].includes(startAnchor))
      curvesPossabilties.vhCurv();
    else if (["left", "right"].includes(endAnchor) && ["left", "right"].includes(startAnchor))
      curvesPossabilties.hCurv();
    else if (["bottom", "top"].includes(endAnchor) && ["bottom", "top"].includes(startAnchor))
      curvesPossabilties.vCurv();
    else if (["bottom", "top"].includes(endAnchor) && ["left", "right"].includes(startAnchor))
      curvesPossabilties.hvCurv();

    if (cu > 1) {
      let absCpx1 = Math.abs(cpx1);
      let absCpy2 = Math.abs(cpy2);
      if (oneCurveControlPoint) {
        excx += (absCpx1 - x2 * xSign) / 2;
        excy += (absCpy2 - y1 * ySign) / 2;
      }
    }

    ////////////////////////////////////
    // expand canvas properly
    // if (cu > 1) {
    //   let absCpx1 = Math.abs(cpx1);
    //   let absCpy2 = Math.abs(cpy2);
    //   if (absCpx1 > x2) excx += (absCpx1 - x2) / 3;
    //   if (absCpy2 > y2) excy += (absCpy2 - y1) / 3;
    // }
    // if (excx < labalCanvExtraX * 9) excx += labalCanvExtraX * 9 - excx;
    excx += labalCanvExtraX * 9;
    x1 += excx;
    x2 += excx;
    y1 += excy;
    y2 += excy;
    cpx1 += excx;
    cpx2 += excx;
    cpy1 += excy;
    cpy2 += excy;
    // absDx += excx;

    let cw = absDx + excx * 2,
      ch = absDy + excy * 2;
    cx0 -= excx;
    cy0 -= excy;

    //labels
    let labelMiddlePos = { x: (cpx1 + cpx2) / 2, y: (cpy1 + cpy2) / 2 };
    if (oneCurveControlPoint) {
      // let xyRatio = absDx / absDy;
      if (absDx > absDy) labelMiddlePos.x -= dx / 3;
      if (absDy > absDx) labelMiddlePos.y += dy / 3;
      if (cu > 1) {
        labelMiddlePos.x = (labelMiddlePos.x + x2) / 2;
        labelMiddlePos.y = (labelMiddlePos.y + y2) / 2;
      }
      // console.log(labelMiddlePos.x, absDx);
    }
    setSt({
      cx0,
      cy0,
      x1,
      x2,
      y1,
      y2,
      cw,
      ch,
      cpx1,
      cpy1,
      cpx2,
      cpy2,
      dx,
      dy,
      absDx,
      absDy,
      headOrient,
      labelMiddlePos,
      excx,
      excy
    });
  };

  let arrowPath = `M ${st.x1} ${st.y1} C ${st.cpx1} ${st.cpy1}, ${st.cpx2} ${st.cpy2}, ${st.x2} ${
    st.y2
  }`;

  // arrowPath = `M ${st.x1} ${st.y1}  ${st.x2} ${st.y2}`;
  let arrowHeadId = "arrowHeadMarker" + arrowPath.replace(/ /g, "");
  return (
    <svg
      ref={selfRef}
      width={st.cw}
      height={st.ch}
      // viewBox={`${-excx / 2} ${-excy / 2} ${st.cw} ${st.ch}`}
      style={{
        // border: "2px yellow dashed",
        position: "absolute",
        left: st.cx0,
        top: st.cy0,
        pointerEvents: "none"
      }}
    >
      {/* <defs> */}
      <marker
        id={arrowHeadId}
        viewBox="0 0 12 12"
        refX="3"
        refY="6"
        markerUnits="strokeWidth"
        markerWidth={headSize}
        markerHeight={headSize}
        orient={st.headOrient}
      >
        <path d="M 0 0 L 12 6 L 0 12 L 3 6 z" fill={headColor} />
      </marker>
      {/* <circle r="5" cx={st.cpx1} cy={st.cpy1} fill="green" /> */}
      {/* <circle r="5" cx={st.cpx2} cy={st.cpy2} fill="blue" /> */}
      {/* <circle r="7" cx={st.labelMiddlePos.x} cy={st.labelMiddlePos.y} fill="black" /> */}
      {/* <rect x={st.excx} y={st.excy} width={st.absDx} height={st.absDy} fill="none" stroke="pink" /> */}
      <path
        d={arrowPath}
        stroke={lineColor}
        strokeDasharray={`${dashStroke} ${dashNone}`}
        strokeWidth={strokeWidth}
        fill="transparent"
        markerEnd={`url(#${arrowHeadId})`}
      >
        {animationSpeed ? (
          <animate
            attributeName="stroke-dashoffset"
            values={`${dashoffset * animationDirection};0`}
            dur={`${1 / animationSpeed}s`}
            repeatCount="indefinite"
          />
        ) : null}
      </path>

      {labelStart ? (
        <text {...labelStartExtra} textAnchor={st.dx > 0 ? "start" : "end"} x={st.x1} y={st.y1 - 5}>
          {labelStart}
        </text>
      ) : null}

      {labelMiddle ? (
        <text
          {...labelMiddleExtra}
          textAnchor="middle"
          x={st.labelMiddlePos.x}
          y={st.labelMiddlePos.y}
        >
          {labelMiddle}
        </text>
      ) : null}

      {labelEnd ? (
        <text {...labelEndExtra} textAnchor={st.dx > 0 ? "end" : "start"} x={st.x2} y={st.y2 - 5}>
          {labelEnd}
        </text>
      ) : null}
    </svg>
  );
}

Xarrow.defaultProps = {
  startAnchor: "auto",
  endAnchor: "auto",
  label: null,
  color: "CornflowerBlue",
  lineColor: null,
  headColor: null,
  strokeWidth: 4,
  headSize: 6,
  curveness: 0.8,
  dashness: false,
  monitorDOMchanges: false,
  registerEvents: [],
  consoleWarning: false,
  advanced: { extendSVGcanvas: 0 }
};

export default Xarrow;
=======
import React, { useRef, useEffect, useState } from "react";
import { anchorType, xarrowPropsType } from "./Xarrow.d";
const lodash = require("lodash");

export type xarrowPropsType = xarrowPropsType;
export type anchorType = anchorType;

type prevPos = {
  start: {
    x: number;
    y: number;
    right: number;
    bottom: number;
  };
  end: {
    x: number;
    y: number;
    right: number;
    bottom: number;
  };
};

type reactRef = { current: null | HTMLElement };

type point = { x: number; y: number };

type anchorsParents = {
  start: HTMLElement[];
  end: HTMLElement[];
  extra: HTMLElement[];
};

const findCommonAncestor = (elem: HTMLElement, elem2: HTMLElement): HTMLElement => {
  function parents(node: any) {
    var nodes = [node];
    for (; node; node = node.parentNode) {
      nodes.unshift(node);
    }
    return nodes;
  }
  function commonAncestor(node1: any, node2: any) {
    var parents1 = parents(node1);
    var parents2 = parents(node2);

    if (parents1[0] !== parents2[0]) throw new Error("No common ancestor!");

    for (var i = 0; i < parents1.length; i++) {
      if (parents1[i] !== parents2[i]) return parents1[i - 1];
    }
  }
  return commonAncestor(elem, elem2);
};

const findAllParents = (elem: HTMLElement) => {
  let parents: HTMLElement[] = [];
  let parent = elem;
  while (true) {
    if (parent.parentElement === null) return parents;
    else parent = parent.parentElement;
    parents.push(parent);
  }
};

const findAllChildrens = (child: HTMLElement, parent: HTMLElement) => {
  if (child === parent) return [];
  let childrens: HTMLElement[] = [];
  let childParent = child.parentElement;
  while (childParent !== parent) {
    childrens.push(childParent);
    childParent = childParent.parentElement;
  }
  return childrens;
};

const getElementByPropGiven = (ref: React.RefObject<HTMLElement> | "string"): HTMLElement => {
  var myRef;
  if (typeof ref === "string") {
    myRef = document.getElementById(ref);
    if (myRef === null)
      throw Error(
        `'${ref}' is not an id of element in the dom. make sure you provided currect id or provide a React reference to element instead.`
      );
  } else myRef = ref.current;
  if (myRef === null)
    throw Error(
      `'${ref}' is not a valid react reference to html element OR you tried to render Xarrow before one of the anchors .
     please provide correct react refernce or provide id instead.`
    );

  return myRef;
};

function Xarrow(props: xarrowPropsType) {
  const selfRef = useRef<reactRef>(null);
  const [anchorsRefs, setAnchorsRefs] = useState({ start: null, end: null });

  const [prevPosState, setPrevPosState] = useState<prevPos>(null);
  const [prevProps, setPrevProps] = useState<prevPos>(null);
  const [selfParents, setSelfParents] = useState<HTMLElement[]>(null); //list parents of the common ascestor of the arrow with start and end(until "root elemnt")
  const [anchorsParents, setAnchorsParents] = useState<anchorsParents>(null); //list childrens of the common ascestor of the arrow with start and end until start or end
  const [canvasStartPos, setCanvasStartPos] = useState<point>({ x: 0, y: 0 });

  const updateIfNeeded = () => {
    if (!lodash.isEqual(props, prevProps)) {
      //first check if any properties changed
      if (prevProps) {
        initProps();
        setPrevPosState(getPos());
      }
    } else {
      //if the properties did not changed - update position if needed
      let posState = getPos();
      if (!lodash.isEqual(prevPosState, posState)) {
        setPrevPosState(posState);
      }
    }
  };

  const monitorDOMchanges = () => {
    [...anchorsParents.start, ...anchorsParents.end].forEach(elem => {
      elem.addEventListener("scroll", updateIfNeeded);
    });
    window.addEventListener("resize", updateIfNeeded);
  };

  const cleanMonitorDOMchanges = () => {
    [...anchorsParents.start, ...anchorsParents.end].forEach(elem => {
      elem.removeEventListener("scroll", updateIfNeeded);
    });
    window.removeEventListener("resize", updateIfNeeded);
  };

  const initParentsChildrens = () => {
    let anchorsCommonAncestor = findCommonAncestor(anchorsRefs.start, anchorsRefs.end);
    let allAncestor = findCommonAncestor(anchorsCommonAncestor, selfRef.current);
    let parents = findAllParents(selfRef.current);
    let allAncestorChildrensStart = findAllChildrens(anchorsRefs.start, allAncestor);
    let allAncestorChildrensEnd = findAllChildrens(anchorsRefs.end, allAncestor);
    let startExtra = allAncestorChildrensEnd.filter(p => parents.includes(p));
    let endExtra = allAncestorChildrensStart.filter(p => parents.includes(p));
    setSelfParents(parents);
    setAnchorsParents({
      start: allAncestorChildrensStart,
      end: allAncestorChildrensEnd,
      extra: [...startExtra, ...endExtra]
    });

    if (props.consoleWarning) {
      if (allAncestor.style.position !== "relative")
        console.warn(
          `%c Xarrow critical warning: common ancestor should always be in 'relative' positioning! 
        change position style to 'relative' of element `,
          "color: red",
          allAncestor
        );
      if (selfRef.current.parentElement !== anchorsCommonAncestor)
        console.warn(
          `Xarrow warning: you placed Xarrow not as son of the common ancestor of 'start' component and 'end' component.
          the suggested element to put Xarrow inside of to prevent redundant rerenders is `,
          anchorsCommonAncestor,
          `if this was your intention set monitorDOMchanges to true so Xarrow will render whenever relevant DOM events are triggerd.
          to disable this warnings set consoleWarning property to false`
        );
      if (
        (allAncestorChildrensStart.length > 0 || allAncestorChildrensEnd.length > 0) &&
        props.monitorDOMchanges === false
      )
        console.warn(
          `Xarrow warning: set monitorDOMchanges to true - its possible that the positioning will get out of sync on DOM events(like scroll),
        on these elements`,
          lodash.uniqWith(
            [...allAncestorChildrensStart, ...allAncestorChildrensEnd],
            lodash.isEqual
          ),
          `\nto disable this warnings set consoleWarning property to false`
        );
    }
  };

  const initCanvasStartPos = () => {
    let { x: canvPosX, y: canvPosY } = selfRef.current.getBoundingClientRect();
    canvPosX += window.pageXOffset; // #TOWatch - maybe need to add offsets of parents
    canvPosY += window.pageYOffset;
    setCanvasStartPos({ x: canvPosX, y: canvPosY });
  };

  const testUserGivenProperties = () => {
    if (typeof props.start === "object") {
      if (!("current" in props.start)) {
        let err = Error(
          `'start' property is not of type reference.
          maybe you set 'start' to other object and not to React reference?.\n`
        );
        throw err;
      }
      if (props.start.current === null)
        throw Error(
          `Please make sure the reference to start anchor (property 'start') are provided correctly.
          maybe you tried to render Xarrow before start anchor?.\n`
        );
    }
    if (typeof props.end === "object") {
      if (!("current" in props.end))
        throw Error(
          `'end' property is not of type reference.
          maybe you set 'end' to other object and not to React reference?.\n`
        );

      if (props.end.current === null)
        throw Error(
          `Please make sure the reference to end anchor (property 'end') are provided correctly.
          maybe you tried to render Xarrow before end anchor?.\n`
        );
    }
  };

  const triggerUpdate = callback => {
    updateIfNeeded();
    if (callback) callback();
  };

  const initRegisterEvents = () => {
    props.registerEvents.forEach(re => {
      var ref = getElementByPropGiven(re.ref);
      ref.addEventListener(re.eventName, () => triggerUpdate(re.callback));
    });
  };

  const cleanRegisterEvents = () => {
    props.registerEvents.forEach(re => {
      var ref = getElementByPropGiven(re.ref);
      ref.removeEventListener(re.eventName, () => triggerUpdate(re.callback));
    });
  };

  const initAnchorsRefs = () => {
    var start = getElementByPropGiven(props.start);
    var end = getElementByPropGiven(props.end);
    setAnchorsRefs({ start, end });
  };

  const initProps = () => {
    testUserGivenProperties();
    setPrevProps(props);
  };

  useEffect(() => {
    // equilavent to componentDidMount
    // console.log("xarrow mounted");
    initRegisterEvents();
    initAnchorsRefs();
    initCanvasStartPos();
    initProps();
    return () => {
      // console.log("xarrow unmounted");
      cleanRegisterEvents();
    };
  }, []);

  useEffect(() => {
    // Heppens only at mounting (or props changed) after anchorsRefs initialized
    if (anchorsRefs.start) {
      initParentsChildrens();
    }
  }, [anchorsRefs]);

  useEffect(() => {
    // heppens only at mounting after anchorsParents initialized
    if (anchorsParents && props.monitorDOMchanges) {
      monitorDOMchanges();
      return () => {
        //cleanUp it unmounting!
        cleanMonitorDOMchanges();
      };
    }
  }, [anchorsParents]);

  useEffect(() => {
    // triggers position update when prevPosState changed(can heppen in any render)
    if (prevPosState) updatePosition(prevPosState);
  }, [prevPosState]);

  useEffect(() => {
    // console.log("xarrow renderd!");
    // console.log(eventListeners);
    updateIfNeeded();
  });

  //initial state
  const [st, setSt] = useState({
    cx0: 0, //x start position of the canvas
    cy0: 0, //y start position of the canvas
    cw: 0, // the canvas width
    ch: 0, // the canvas height
    x1: 0, //the x starting point of the line inside the canvas
    y1: 0, //the y starting point of the line inside the canvas
    x2: 0, //the x ending point of the line inside the canvas
    y2: 0, //the y ending point of the line inside the canvas
    dx: 0, // the x diffrence between 'start' anchor to 'end' anchor
    dy: 0, // the y diffrence between 'start' anchor to 'end' anchor
    cpx1: 0, // control points - control the curveness of the line
    cpy1: 0,
    cpx2: 0,
    cpy2: 0,
    headOrient: "auto"
  });

  let { color, lineColor, headColor, headSize, strokeWidth, dashness } = props;
  headSize = Number(headSize);
  strokeWidth = Number(strokeWidth);
  headColor = headColor ? headColor : color;
  lineColor = lineColor ? lineColor : color;
  let dashStroke = 0,
    dashNone = 0,
    animationSpeed,
    animationDirection = 1;
  if (dashness) {
    dashStroke = dashness.strokeLen ? Number(dashness.strokeLen) : Number(strokeWidth) * 2;
    dashNone = dashness.nonStrokeLen ? Number(dashness.nonStrokeLen) : Number(strokeWidth);
    animationSpeed = dashness.animation ? Number(dashness.animation) : null;
  }
  let dashoffset = dashStroke + dashNone;
  if (animationSpeed < 0) {
    animationSpeed *= -1;
    animationDirection = -1;
  }

  let labelStart, labelMiddle, labelEnd;
  let labelStartExtra = {},
    labelMiddleExtra = {},
    labelEndExtra = {};
  let labalCanvExtraY = 0;
  if (props.label) {
    labalCanvExtraY = 14;
    if (typeof props.label === "string") labelMiddle = props.label;
    else {
      labelStart = props.label.start;
      labelMiddle = props.label.middle;
      labelEnd = props.label.end;
      if (typeof labelStart === "object") {
        labelStartExtra = labelStart.extra;
        labelStart = labelStart.text;
      }
      if (typeof labelMiddle === "object") {
        labelMiddleExtra = labelMiddle.extra;
        labelMiddle = labelMiddle.text;
      }
      if (typeof labelEnd === "object") {
        labelEndExtra = labelEnd.extra;
        labelEnd = labelEnd.text;
      }
    }
  }
  let labalCanvExtraX = Math.max(
    labelStart ? labelStart.length : 0,
    labelMiddle ? labelMiddle.length : 0,
    labelEnd ? labelEnd.length : 0
  );

  let userCanvExtra = props.advanced.extendSVGcanvas;
  const extraCanvasSize = {
    excx: strokeWidth * ((headSize * 5) / 3) + userCanvExtra,
    excy: strokeWidth * ((headSize * 5) / 3) + userCanvExtra
  };
  var { excx, excy } = extraCanvasSize;
  excx = excx > labalCanvExtraX * 14 ? excx : labalCanvExtraX * 14;
  excy += labalCanvExtraY;

  const getPos = (): prevPos => {
    if (!anchorsRefs.start) return;
    let s = anchorsRefs.start.getBoundingClientRect();
    let e = anchorsRefs.end.getBoundingClientRect();

    let yOffset = 0;
    let xOffset = 0;

    if (selfParents) {
      selfParents.forEach(p => {
        yOffset += p.scrollTop;
        xOffset += p.scrollLeft;
      });

      anchorsParents.extra.forEach(p => {
        yOffset -= p.scrollTop;
        xOffset -= p.scrollLeft;
      });
    }

    return {
      start: {
        x: s.x + xOffset,
        y: s.y + yOffset,
        right: s.right + xOffset,
        bottom: s.bottom + yOffset
      },
      end: {
        x: e.x + xOffset,
        y: e.y + yOffset,
        right: e.right + xOffset,
        bottom: e.bottom + yOffset
      }
    };
  };

  const updatePosition = (positions: prevPos): void => {
    // Do NOT call thie function directly.
    // you should set position by 'setPrevPosState(posState)' and that will trigger
    // this function in the useEffect hook.

    let { start: s } = positions;
    let { end: e } = positions;
    let sw = s.right - s.x; //start element width
    let sh = s.bottom - s.y; //start element hight
    let ew = e.right - e.x; //end element width
    let eh = e.bottom - e.y; //end element hight
    let edx = e.x - s.x; // the x diffrence between the two elements
    let edy = e.y - s.y; // the y diffrence between the two elements
    let cx0 = Math.min(s.x, e.x) - canvasStartPos.x;
    let cy0 = Math.min(s.y, e.y) - canvasStartPos.y;
    let dx = edx;
    let dy = edy;
    let headOrient = "auto";

    type anchorOffset = [anchorType, number, number];
    var startAnchorOffsets: anchorOffset[] = [
      ["middle", s.x + sw / 2, s.y + sh / 2],
      ["left", s.x, s.y + sh / 2],
      ["right", s.x + sw, s.y + sh / 2],
      ["top", s.x + sw / 2, s.y],
      ["bottom", s.x + sw / 2, s.y + sh]
    ];
    var endAnchorOffsets: anchorOffset[] = [
      ["middle", e.x + ew / 2, e.y + eh / 2],
      ["left", e.x, e.y + eh / 2],
      ["right", e.x + ew, e.y + eh / 2],
      ["top", e.x + ew / 2, e.y],
      ["bottom", e.x + ew / 2, e.y + eh]
    ];
    const dist = (p1: anchorOffset, p2: anchorOffset) => {
      //length of line
      return Math.sqrt((p1[1] - p2[1]) ** 2 + (p1[2] - p2[2]) ** 2);
    };

    let startAnchorPossabilties = Array.isArray(props.startAnchor)
      ? props.startAnchor
      : [props.startAnchor];
    let endAnchorPossabilties = Array.isArray(props.endAnchor)
      ? props.endAnchor
      : [props.endAnchor];
    const nearestPairOfPoints = (): [anchorType, anchorType] => {
      // closes tPair Of Points which feet to the specifed anchors
      let minDist = Infinity;
      let closestPairType: [anchorType, anchorType] = ["middle", "middle"];
      for (let i = 0; i < 5; i++) {
        if (
          !startAnchorPossabilties.includes("auto") &&
          !startAnchorPossabilties.includes(startAnchorOffsets[i][0])
        ) {
          continue;
        }
        for (let j = 0; j < 5; j++) {
          if (
            !endAnchorPossabilties.includes("auto") &&
            !endAnchorPossabilties.includes(endAnchorOffsets[j][0])
          ) {
            continue;
          }
          let d = dist(startAnchorOffsets[i], endAnchorOffsets[j]);
          if (d < minDist) {
            minDist = d;
            closestPairType = [startAnchorOffsets[i][0], endAnchorOffsets[j][0]];
          }
        }
      }
      return closestPairType;
    };

    let nearest = nearestPairOfPoints();
    let startAnchorType: anchorType = nearest[0];
    let endAnchorType: anchorType = nearest[1];
    switch (startAnchorType) {
      case "middle":
        cx0 += sw / 2;
        cy0 += sh / 2;
        dx -= sw / 2;
        dy -= sh / 2;
        break;
      case "left":
        cy0 += sh / 2;
        dy -= sh / 2;
        cx0 += dx < 0 ? Math.min(sw / 2, -dx) : 0;
        break;
      case "right":
        dy -= sh / 2;
        dx -= sw;
        cx0 += sw;
        cx0 -= dx + sw / 2 < 0 ? Math.min(sw / 2, -(dx + sw / 2)) : 0;
        cy0 += sh / 2;
        break;
      case "top":
        cx0 += sw / 2;
        dx -= sw / 2;
        cy0 += dy < 0 ? Math.min(sh / 2, -dy) : 0;

        break;
      case "bottom":
        cx0 += sw / 2;
        cy0 += sh;
        dx -= sw / 2;
        dy -= sh;
        cy0 -= dy + sh / 2 < 0 ? Math.min(sh / 2, -(dy - sh / 2)) : 0;

        break;
    }
    let headOffset = ((headSize * 3) / 4) * strokeWidth;
    switch (endAnchorType) {
      case "middle":
        dx += ew / 2;
        dy += eh / 2;
        let angel = Math.atan(dy / dx);
        if (dx < 0) {
          angel += Math.PI;
          cx0 -= Math.min(headOffset / (1 / Math.cos(angel)), -dx / 2);
        }
        if (dy < 0) {
          cy0 -= Math.min(headOffset / (1 / Math.sin(angel)), -dy);
        }
        dx -= headOffset / (1 / Math.cos(angel));
        dy -= headOffset / (1 / Math.sin(angel));
        break;
      case "left":
        dy += eh / 2;
        cx0 -= dx < 0 ? Math.min(ew / 2, -dx) : 0;
        headOrient = "0";
        dx -= headOffset;
        if (dx < 0) cx0 -= Math.min(-dx, headOffset);
        break;
      case "right":
        dy += eh / 2;
        dx += ew;
        cx0 += dx - ew / 2 < 0 ? Math.min(ew / 2, -(dx - ew / 2)) : 0;
        headOrient = "180";
        dx += headOffset;
        cx0 += headOffset;
        if (dx > 0) cx0 -= Math.min(dx, headOffset);
        break;
      case "top":
        dx += ew / 2;
        cy0 -= dy < 0 ? Math.min(eh / 2, -dy) : 0;
        headOrient = "90";
        dy -= headOffset;
        if (dy < 0) cy0 -= Math.min(-dy, headOffset);
        break;

      case "bottom":
        dx += ew / 2;
        dy += eh;
        cy0 += dy - eh / 2 < 0 ? Math.min(eh / 2, -(dy - eh / 2)) : 0;
        headOrient = "270";
        dy += headOffset;
        cy0 += headOffset;
        if (dy > 0) cy0 -= Math.min(dy, headOffset);

        break;
    }

    let cw = Math.abs(dx),
      ch = Math.abs(dy);

    let cu = props.curveness;

    cx0 -= excx / 2;
    cy0 -= excy / 2;

    let cpx1 = 0,
      cpy1 = 0,
      cpx2 = 0,
      cpy2 = 0;

    const curvesPossabilties = {
      hCurv: () => {
        //horizinatl - from right to left or the opposite
        cpx2 = cw * (1 - cu);
        cpy2 = ch;
        cpx1 = cw * cu;
        if (dx * dy < 0) {
          cpx1 = cw * (1 - cu);
          cpy1 = ch;
          cpx2 = cw * cu;
          cpy2 = 0;
          // [cpx1, cpy1] = [cpx2, cpy2];
        }
      },
      vCurv: () => {
        //vertical - from top to bottom or opposite
        cpx2 = cw;
        cpy2 = ch * (1 - cu);
        cpy1 = ch * cu;
        if (dx * dy < 0) {
          cpy1 = ch * (1 - cu);
          cpx1 = cw;
          cpy2 = ch * cu;
          cpx2 = 0;
        }
      },
      hvCurv: () => {
        // start horizintaly then verticaly
        // from v side to h side
        if (dx * dy < 0) {
          cpy1 = ch;
          cpx1 = cw * (1 - cu);
          cpy2 = ch * cu;
        } else {
          cpx1 = cw * cu;
          cpx2 = cw;
          cpy2 = ch * cu;
        }
      },
      vhCurv: () => {
        // start verticaly then horizintaly
        // from h side to v side
        if (dx * dy < 0) {
          cpy2 = 0;
          cpx2 = cw * cu; //blue?
          cpy1 = ch * (1 - cu);
          cpx1 = cw;
        } else {
          cpy1 = ch * cu;
          cpx2 = cw * (1 - cu);
          cpy2 = ch;
        }
      }
    };

    let sat = startAnchorType,
      eat = endAnchorType;
    if (["left", "right"].includes(sat) && ["right", "left"].includes(eat)) {
      curvesPossabilties.hCurv();
    } else if (["top", "bottom"].includes(sat) && ["bottom", "top"].includes(eat)) {
      curvesPossabilties.vCurv();
    } else if (["top", "bottom"].includes(sat) && ["left", "right"].includes(eat)) {
      curvesPossabilties.vhCurv();
    } else if (["left", "right"].includes(sat) && ["top", "bottom"].includes(eat)) {
      curvesPossabilties.hvCurv();
    }

    let x1 = 0,
      x2 = dx,
      y1 = 0,
      y2 = dy;

    if (dx < 0 && dy < 0) {
      x1 = -dx;
      y1 = -dy;
      x2 = 0;
      y2 = 0;
      cpy1 = ch - cpy1;
      cpy2 = ch - cpy2;
      cpx1 = cw - cpx1;
      cpx2 = cw - cpx2;
    } else {
      if (dx < 0) {
        cpy1 = ch - cpy1;
        cpy2 = ch - cpy2;
        x1 = -dx;
        x2 = 0;
        y2 = dy;
      }
      if (dy < 0) {
        cpx1 = cw - cpx1;
        cpx2 = cw - cpx2;
        x1 = 0;
        y1 = -dy;
        y2 = 0;
        x2 = dx;
      }
    }
    cw += excx;
    ch += excy;
    setSt({ cx0, cy0, x1, x2, y1, y2, cw, ch, cpx1, cpy1, cpx2, cpy2, dx, dy, headOrient });
  };

  // console.log(st.headOrient);
  let arrowPath = `M ${st.x1} ${st.y1} C ${st.cpx1} ${st.cpy1}, ${st.cpx2} ${st.cpy2}, ${st.x2} ${
    st.y2
  }`;
  let arrowHeadId = "arrowHeadMarker" + arrowPath.replace(/ /g, "");

  return (
    <svg
      ref={selfRef}
      width={st.cw}
      height={st.ch}
      viewBox={`${-excx / 2} ${-excy / 2} ${st.cw} ${st.ch}`}
      style={{
        // border: "1px yellow dashed",
        position: "absolute",
        left: st.cx0,
        top: st.cy0,
        pointerEvents: "none"
      }}
    >
      {/* <defs> */}
      <marker
        id={arrowHeadId}

        viewBox="0 0 12 12"
        refX="3"
        refY="6"
        markerUnits="strokeWidth"
        markerWidth={headSize}
        markerHeight={headSize}
        orient={st.headOrient}
      >
        <path d="M 0 0 L 12 6 L 0 12 L 3 6 z" fill={headColor} />
      </marker>
      {/* </defs> */}
      {/* <circle r="5" cx={st.cpx1} cy={st.cpy1} fill="green" />
      <circle r="5" cx={st.cpx2} cy={st.cpy2} fill="blue" /> */}
      <path
        d={arrowPath}
        stroke={lineColor}
        strokeDasharray={`${dashStroke} ${dashNone}`}
        strokeWidth={strokeWidth}
        fill="transparent"
        markerEnd={`url(#${arrowHeadId})`}
      >
        {animationSpeed ? (
          <animate
            attributeName="stroke-dashoffset"
            values={`${dashoffset * animationDirection};0`}
            dur={`${1 / animationSpeed}s`}
            repeatCount="indefinite"
          />
        ) : null}
      </path>

      {labelStart ? (
        <text {...labelStartExtra} textAnchor={st.dx > 0 ? "start" : "end"} x={st.x1} y={st.y1 - 5}>
          {labelStart}
        </text>
      ) : null}

      {labelMiddle ? (
        <text
          {...labelMiddleExtra}
          textAnchor="middle"
          x={Math.abs(st.dx) / 2}
          y={Math.abs(st.dy) / 2}
        >
          {labelMiddle}
        </text>
      ) : null}

      {labelEnd ? (
        <text {...labelEndExtra} textAnchor={st.dx > 0 ? "end" : "start"} x={st.x2} y={st.y2 - 5}>
          {labelEnd}
        </text>
      ) : null}
    </svg>
  );
}

Xarrow.defaultProps = {
  startAnchor: "auto",
  endAnchor: "auto",
  label: null,
  color: "CornflowerBlue",
  lineColor: null,
  headColor: null,
  strokeWidth: 4,
  headSize: 6,
  curveness: 0.8,
  dashness: false,
  monitorDOMchanges: false,
  registerEvents: [],
  consoleWarning: "true",
  advanced: { extendSVGcanvas: 0 }
};

export default Xarrow;
>>>>>>> 05823b4c
<|MERGE_RESOLUTION|>--- conflicted
+++ resolved
@@ -1,4 +1,3 @@
-<<<<<<< HEAD
 import React, { useRef, useEffect, useState } from "react";
 import { anchorType, xarrowPropsType } from "./Xarrow.d";
 const lodash = require("lodash");
@@ -744,787 +743,4 @@
   advanced: { extendSVGcanvas: 0 }
 };
 
-export default Xarrow;
-=======
-import React, { useRef, useEffect, useState } from "react";
-import { anchorType, xarrowPropsType } from "./Xarrow.d";
-const lodash = require("lodash");
-
-export type xarrowPropsType = xarrowPropsType;
-export type anchorType = anchorType;
-
-type prevPos = {
-  start: {
-    x: number;
-    y: number;
-    right: number;
-    bottom: number;
-  };
-  end: {
-    x: number;
-    y: number;
-    right: number;
-    bottom: number;
-  };
-};
-
-type reactRef = { current: null | HTMLElement };
-
-type point = { x: number; y: number };
-
-type anchorsParents = {
-  start: HTMLElement[];
-  end: HTMLElement[];
-  extra: HTMLElement[];
-};
-
-const findCommonAncestor = (elem: HTMLElement, elem2: HTMLElement): HTMLElement => {
-  function parents(node: any) {
-    var nodes = [node];
-    for (; node; node = node.parentNode) {
-      nodes.unshift(node);
-    }
-    return nodes;
-  }
-  function commonAncestor(node1: any, node2: any) {
-    var parents1 = parents(node1);
-    var parents2 = parents(node2);
-
-    if (parents1[0] !== parents2[0]) throw new Error("No common ancestor!");
-
-    for (var i = 0; i < parents1.length; i++) {
-      if (parents1[i] !== parents2[i]) return parents1[i - 1];
-    }
-  }
-  return commonAncestor(elem, elem2);
-};
-
-const findAllParents = (elem: HTMLElement) => {
-  let parents: HTMLElement[] = [];
-  let parent = elem;
-  while (true) {
-    if (parent.parentElement === null) return parents;
-    else parent = parent.parentElement;
-    parents.push(parent);
-  }
-};
-
-const findAllChildrens = (child: HTMLElement, parent: HTMLElement) => {
-  if (child === parent) return [];
-  let childrens: HTMLElement[] = [];
-  let childParent = child.parentElement;
-  while (childParent !== parent) {
-    childrens.push(childParent);
-    childParent = childParent.parentElement;
-  }
-  return childrens;
-};
-
-const getElementByPropGiven = (ref: React.RefObject<HTMLElement> | "string"): HTMLElement => {
-  var myRef;
-  if (typeof ref === "string") {
-    myRef = document.getElementById(ref);
-    if (myRef === null)
-      throw Error(
-        `'${ref}' is not an id of element in the dom. make sure you provided currect id or provide a React reference to element instead.`
-      );
-  } else myRef = ref.current;
-  if (myRef === null)
-    throw Error(
-      `'${ref}' is not a valid react reference to html element OR you tried to render Xarrow before one of the anchors .
-     please provide correct react refernce or provide id instead.`
-    );
-
-  return myRef;
-};
-
-function Xarrow(props: xarrowPropsType) {
-  const selfRef = useRef<reactRef>(null);
-  const [anchorsRefs, setAnchorsRefs] = useState({ start: null, end: null });
-
-  const [prevPosState, setPrevPosState] = useState<prevPos>(null);
-  const [prevProps, setPrevProps] = useState<prevPos>(null);
-  const [selfParents, setSelfParents] = useState<HTMLElement[]>(null); //list parents of the common ascestor of the arrow with start and end(until "root elemnt")
-  const [anchorsParents, setAnchorsParents] = useState<anchorsParents>(null); //list childrens of the common ascestor of the arrow with start and end until start or end
-  const [canvasStartPos, setCanvasStartPos] = useState<point>({ x: 0, y: 0 });
-
-  const updateIfNeeded = () => {
-    if (!lodash.isEqual(props, prevProps)) {
-      //first check if any properties changed
-      if (prevProps) {
-        initProps();
-        setPrevPosState(getPos());
-      }
-    } else {
-      //if the properties did not changed - update position if needed
-      let posState = getPos();
-      if (!lodash.isEqual(prevPosState, posState)) {
-        setPrevPosState(posState);
-      }
-    }
-  };
-
-  const monitorDOMchanges = () => {
-    [...anchorsParents.start, ...anchorsParents.end].forEach(elem => {
-      elem.addEventListener("scroll", updateIfNeeded);
-    });
-    window.addEventListener("resize", updateIfNeeded);
-  };
-
-  const cleanMonitorDOMchanges = () => {
-    [...anchorsParents.start, ...anchorsParents.end].forEach(elem => {
-      elem.removeEventListener("scroll", updateIfNeeded);
-    });
-    window.removeEventListener("resize", updateIfNeeded);
-  };
-
-  const initParentsChildrens = () => {
-    let anchorsCommonAncestor = findCommonAncestor(anchorsRefs.start, anchorsRefs.end);
-    let allAncestor = findCommonAncestor(anchorsCommonAncestor, selfRef.current);
-    let parents = findAllParents(selfRef.current);
-    let allAncestorChildrensStart = findAllChildrens(anchorsRefs.start, allAncestor);
-    let allAncestorChildrensEnd = findAllChildrens(anchorsRefs.end, allAncestor);
-    let startExtra = allAncestorChildrensEnd.filter(p => parents.includes(p));
-    let endExtra = allAncestorChildrensStart.filter(p => parents.includes(p));
-    setSelfParents(parents);
-    setAnchorsParents({
-      start: allAncestorChildrensStart,
-      end: allAncestorChildrensEnd,
-      extra: [...startExtra, ...endExtra]
-    });
-
-    if (props.consoleWarning) {
-      if (allAncestor.style.position !== "relative")
-        console.warn(
-          `%c Xarrow critical warning: common ancestor should always be in 'relative' positioning! 
-        change position style to 'relative' of element `,
-          "color: red",
-          allAncestor
-        );
-      if (selfRef.current.parentElement !== anchorsCommonAncestor)
-        console.warn(
-          `Xarrow warning: you placed Xarrow not as son of the common ancestor of 'start' component and 'end' component.
-          the suggested element to put Xarrow inside of to prevent redundant rerenders is `,
-          anchorsCommonAncestor,
-          `if this was your intention set monitorDOMchanges to true so Xarrow will render whenever relevant DOM events are triggerd.
-          to disable this warnings set consoleWarning property to false`
-        );
-      if (
-        (allAncestorChildrensStart.length > 0 || allAncestorChildrensEnd.length > 0) &&
-        props.monitorDOMchanges === false
-      )
-        console.warn(
-          `Xarrow warning: set monitorDOMchanges to true - its possible that the positioning will get out of sync on DOM events(like scroll),
-        on these elements`,
-          lodash.uniqWith(
-            [...allAncestorChildrensStart, ...allAncestorChildrensEnd],
-            lodash.isEqual
-          ),
-          `\nto disable this warnings set consoleWarning property to false`
-        );
-    }
-  };
-
-  const initCanvasStartPos = () => {
-    let { x: canvPosX, y: canvPosY } = selfRef.current.getBoundingClientRect();
-    canvPosX += window.pageXOffset; // #TOWatch - maybe need to add offsets of parents
-    canvPosY += window.pageYOffset;
-    setCanvasStartPos({ x: canvPosX, y: canvPosY });
-  };
-
-  const testUserGivenProperties = () => {
-    if (typeof props.start === "object") {
-      if (!("current" in props.start)) {
-        let err = Error(
-          `'start' property is not of type reference.
-          maybe you set 'start' to other object and not to React reference?.\n`
-        );
-        throw err;
-      }
-      if (props.start.current === null)
-        throw Error(
-          `Please make sure the reference to start anchor (property 'start') are provided correctly.
-          maybe you tried to render Xarrow before start anchor?.\n`
-        );
-    }
-    if (typeof props.end === "object") {
-      if (!("current" in props.end))
-        throw Error(
-          `'end' property is not of type reference.
-          maybe you set 'end' to other object and not to React reference?.\n`
-        );
-
-      if (props.end.current === null)
-        throw Error(
-          `Please make sure the reference to end anchor (property 'end') are provided correctly.
-          maybe you tried to render Xarrow before end anchor?.\n`
-        );
-    }
-  };
-
-  const triggerUpdate = callback => {
-    updateIfNeeded();
-    if (callback) callback();
-  };
-
-  const initRegisterEvents = () => {
-    props.registerEvents.forEach(re => {
-      var ref = getElementByPropGiven(re.ref);
-      ref.addEventListener(re.eventName, () => triggerUpdate(re.callback));
-    });
-  };
-
-  const cleanRegisterEvents = () => {
-    props.registerEvents.forEach(re => {
-      var ref = getElementByPropGiven(re.ref);
-      ref.removeEventListener(re.eventName, () => triggerUpdate(re.callback));
-    });
-  };
-
-  const initAnchorsRefs = () => {
-    var start = getElementByPropGiven(props.start);
-    var end = getElementByPropGiven(props.end);
-    setAnchorsRefs({ start, end });
-  };
-
-  const initProps = () => {
-    testUserGivenProperties();
-    setPrevProps(props);
-  };
-
-  useEffect(() => {
-    // equilavent to componentDidMount
-    // console.log("xarrow mounted");
-    initRegisterEvents();
-    initAnchorsRefs();
-    initCanvasStartPos();
-    initProps();
-    return () => {
-      // console.log("xarrow unmounted");
-      cleanRegisterEvents();
-    };
-  }, []);
-
-  useEffect(() => {
-    // Heppens only at mounting (or props changed) after anchorsRefs initialized
-    if (anchorsRefs.start) {
-      initParentsChildrens();
-    }
-  }, [anchorsRefs]);
-
-  useEffect(() => {
-    // heppens only at mounting after anchorsParents initialized
-    if (anchorsParents && props.monitorDOMchanges) {
-      monitorDOMchanges();
-      return () => {
-        //cleanUp it unmounting!
-        cleanMonitorDOMchanges();
-      };
-    }
-  }, [anchorsParents]);
-
-  useEffect(() => {
-    // triggers position update when prevPosState changed(can heppen in any render)
-    if (prevPosState) updatePosition(prevPosState);
-  }, [prevPosState]);
-
-  useEffect(() => {
-    // console.log("xarrow renderd!");
-    // console.log(eventListeners);
-    updateIfNeeded();
-  });
-
-  //initial state
-  const [st, setSt] = useState({
-    cx0: 0, //x start position of the canvas
-    cy0: 0, //y start position of the canvas
-    cw: 0, // the canvas width
-    ch: 0, // the canvas height
-    x1: 0, //the x starting point of the line inside the canvas
-    y1: 0, //the y starting point of the line inside the canvas
-    x2: 0, //the x ending point of the line inside the canvas
-    y2: 0, //the y ending point of the line inside the canvas
-    dx: 0, // the x diffrence between 'start' anchor to 'end' anchor
-    dy: 0, // the y diffrence between 'start' anchor to 'end' anchor
-    cpx1: 0, // control points - control the curveness of the line
-    cpy1: 0,
-    cpx2: 0,
-    cpy2: 0,
-    headOrient: "auto"
-  });
-
-  let { color, lineColor, headColor, headSize, strokeWidth, dashness } = props;
-  headSize = Number(headSize);
-  strokeWidth = Number(strokeWidth);
-  headColor = headColor ? headColor : color;
-  lineColor = lineColor ? lineColor : color;
-  let dashStroke = 0,
-    dashNone = 0,
-    animationSpeed,
-    animationDirection = 1;
-  if (dashness) {
-    dashStroke = dashness.strokeLen ? Number(dashness.strokeLen) : Number(strokeWidth) * 2;
-    dashNone = dashness.nonStrokeLen ? Number(dashness.nonStrokeLen) : Number(strokeWidth);
-    animationSpeed = dashness.animation ? Number(dashness.animation) : null;
-  }
-  let dashoffset = dashStroke + dashNone;
-  if (animationSpeed < 0) {
-    animationSpeed *= -1;
-    animationDirection = -1;
-  }
-
-  let labelStart, labelMiddle, labelEnd;
-  let labelStartExtra = {},
-    labelMiddleExtra = {},
-    labelEndExtra = {};
-  let labalCanvExtraY = 0;
-  if (props.label) {
-    labalCanvExtraY = 14;
-    if (typeof props.label === "string") labelMiddle = props.label;
-    else {
-      labelStart = props.label.start;
-      labelMiddle = props.label.middle;
-      labelEnd = props.label.end;
-      if (typeof labelStart === "object") {
-        labelStartExtra = labelStart.extra;
-        labelStart = labelStart.text;
-      }
-      if (typeof labelMiddle === "object") {
-        labelMiddleExtra = labelMiddle.extra;
-        labelMiddle = labelMiddle.text;
-      }
-      if (typeof labelEnd === "object") {
-        labelEndExtra = labelEnd.extra;
-        labelEnd = labelEnd.text;
-      }
-    }
-  }
-  let labalCanvExtraX = Math.max(
-    labelStart ? labelStart.length : 0,
-    labelMiddle ? labelMiddle.length : 0,
-    labelEnd ? labelEnd.length : 0
-  );
-
-  let userCanvExtra = props.advanced.extendSVGcanvas;
-  const extraCanvasSize = {
-    excx: strokeWidth * ((headSize * 5) / 3) + userCanvExtra,
-    excy: strokeWidth * ((headSize * 5) / 3) + userCanvExtra
-  };
-  var { excx, excy } = extraCanvasSize;
-  excx = excx > labalCanvExtraX * 14 ? excx : labalCanvExtraX * 14;
-  excy += labalCanvExtraY;
-
-  const getPos = (): prevPos => {
-    if (!anchorsRefs.start) return;
-    let s = anchorsRefs.start.getBoundingClientRect();
-    let e = anchorsRefs.end.getBoundingClientRect();
-
-    let yOffset = 0;
-    let xOffset = 0;
-
-    if (selfParents) {
-      selfParents.forEach(p => {
-        yOffset += p.scrollTop;
-        xOffset += p.scrollLeft;
-      });
-
-      anchorsParents.extra.forEach(p => {
-        yOffset -= p.scrollTop;
-        xOffset -= p.scrollLeft;
-      });
-    }
-
-    return {
-      start: {
-        x: s.x + xOffset,
-        y: s.y + yOffset,
-        right: s.right + xOffset,
-        bottom: s.bottom + yOffset
-      },
-      end: {
-        x: e.x + xOffset,
-        y: e.y + yOffset,
-        right: e.right + xOffset,
-        bottom: e.bottom + yOffset
-      }
-    };
-  };
-
-  const updatePosition = (positions: prevPos): void => {
-    // Do NOT call thie function directly.
-    // you should set position by 'setPrevPosState(posState)' and that will trigger
-    // this function in the useEffect hook.
-
-    let { start: s } = positions;
-    let { end: e } = positions;
-    let sw = s.right - s.x; //start element width
-    let sh = s.bottom - s.y; //start element hight
-    let ew = e.right - e.x; //end element width
-    let eh = e.bottom - e.y; //end element hight
-    let edx = e.x - s.x; // the x diffrence between the two elements
-    let edy = e.y - s.y; // the y diffrence between the two elements
-    let cx0 = Math.min(s.x, e.x) - canvasStartPos.x;
-    let cy0 = Math.min(s.y, e.y) - canvasStartPos.y;
-    let dx = edx;
-    let dy = edy;
-    let headOrient = "auto";
-
-    type anchorOffset = [anchorType, number, number];
-    var startAnchorOffsets: anchorOffset[] = [
-      ["middle", s.x + sw / 2, s.y + sh / 2],
-      ["left", s.x, s.y + sh / 2],
-      ["right", s.x + sw, s.y + sh / 2],
-      ["top", s.x + sw / 2, s.y],
-      ["bottom", s.x + sw / 2, s.y + sh]
-    ];
-    var endAnchorOffsets: anchorOffset[] = [
-      ["middle", e.x + ew / 2, e.y + eh / 2],
-      ["left", e.x, e.y + eh / 2],
-      ["right", e.x + ew, e.y + eh / 2],
-      ["top", e.x + ew / 2, e.y],
-      ["bottom", e.x + ew / 2, e.y + eh]
-    ];
-    const dist = (p1: anchorOffset, p2: anchorOffset) => {
-      //length of line
-      return Math.sqrt((p1[1] - p2[1]) ** 2 + (p1[2] - p2[2]) ** 2);
-    };
-
-    let startAnchorPossabilties = Array.isArray(props.startAnchor)
-      ? props.startAnchor
-      : [props.startAnchor];
-    let endAnchorPossabilties = Array.isArray(props.endAnchor)
-      ? props.endAnchor
-      : [props.endAnchor];
-    const nearestPairOfPoints = (): [anchorType, anchorType] => {
-      // closes tPair Of Points which feet to the specifed anchors
-      let minDist = Infinity;
-      let closestPairType: [anchorType, anchorType] = ["middle", "middle"];
-      for (let i = 0; i < 5; i++) {
-        if (
-          !startAnchorPossabilties.includes("auto") &&
-          !startAnchorPossabilties.includes(startAnchorOffsets[i][0])
-        ) {
-          continue;
-        }
-        for (let j = 0; j < 5; j++) {
-          if (
-            !endAnchorPossabilties.includes("auto") &&
-            !endAnchorPossabilties.includes(endAnchorOffsets[j][0])
-          ) {
-            continue;
-          }
-          let d = dist(startAnchorOffsets[i], endAnchorOffsets[j]);
-          if (d < minDist) {
-            minDist = d;
-            closestPairType = [startAnchorOffsets[i][0], endAnchorOffsets[j][0]];
-          }
-        }
-      }
-      return closestPairType;
-    };
-
-    let nearest = nearestPairOfPoints();
-    let startAnchorType: anchorType = nearest[0];
-    let endAnchorType: anchorType = nearest[1];
-    switch (startAnchorType) {
-      case "middle":
-        cx0 += sw / 2;
-        cy0 += sh / 2;
-        dx -= sw / 2;
-        dy -= sh / 2;
-        break;
-      case "left":
-        cy0 += sh / 2;
-        dy -= sh / 2;
-        cx0 += dx < 0 ? Math.min(sw / 2, -dx) : 0;
-        break;
-      case "right":
-        dy -= sh / 2;
-        dx -= sw;
-        cx0 += sw;
-        cx0 -= dx + sw / 2 < 0 ? Math.min(sw / 2, -(dx + sw / 2)) : 0;
-        cy0 += sh / 2;
-        break;
-      case "top":
-        cx0 += sw / 2;
-        dx -= sw / 2;
-        cy0 += dy < 0 ? Math.min(sh / 2, -dy) : 0;
-
-        break;
-      case "bottom":
-        cx0 += sw / 2;
-        cy0 += sh;
-        dx -= sw / 2;
-        dy -= sh;
-        cy0 -= dy + sh / 2 < 0 ? Math.min(sh / 2, -(dy - sh / 2)) : 0;
-
-        break;
-    }
-    let headOffset = ((headSize * 3) / 4) * strokeWidth;
-    switch (endAnchorType) {
-      case "middle":
-        dx += ew / 2;
-        dy += eh / 2;
-        let angel = Math.atan(dy / dx);
-        if (dx < 0) {
-          angel += Math.PI;
-          cx0 -= Math.min(headOffset / (1 / Math.cos(angel)), -dx / 2);
-        }
-        if (dy < 0) {
-          cy0 -= Math.min(headOffset / (1 / Math.sin(angel)), -dy);
-        }
-        dx -= headOffset / (1 / Math.cos(angel));
-        dy -= headOffset / (1 / Math.sin(angel));
-        break;
-      case "left":
-        dy += eh / 2;
-        cx0 -= dx < 0 ? Math.min(ew / 2, -dx) : 0;
-        headOrient = "0";
-        dx -= headOffset;
-        if (dx < 0) cx0 -= Math.min(-dx, headOffset);
-        break;
-      case "right":
-        dy += eh / 2;
-        dx += ew;
-        cx0 += dx - ew / 2 < 0 ? Math.min(ew / 2, -(dx - ew / 2)) : 0;
-        headOrient = "180";
-        dx += headOffset;
-        cx0 += headOffset;
-        if (dx > 0) cx0 -= Math.min(dx, headOffset);
-        break;
-      case "top":
-        dx += ew / 2;
-        cy0 -= dy < 0 ? Math.min(eh / 2, -dy) : 0;
-        headOrient = "90";
-        dy -= headOffset;
-        if (dy < 0) cy0 -= Math.min(-dy, headOffset);
-        break;
-
-      case "bottom":
-        dx += ew / 2;
-        dy += eh;
-        cy0 += dy - eh / 2 < 0 ? Math.min(eh / 2, -(dy - eh / 2)) : 0;
-        headOrient = "270";
-        dy += headOffset;
-        cy0 += headOffset;
-        if (dy > 0) cy0 -= Math.min(dy, headOffset);
-
-        break;
-    }
-
-    let cw = Math.abs(dx),
-      ch = Math.abs(dy);
-
-    let cu = props.curveness;
-
-    cx0 -= excx / 2;
-    cy0 -= excy / 2;
-
-    let cpx1 = 0,
-      cpy1 = 0,
-      cpx2 = 0,
-      cpy2 = 0;
-
-    const curvesPossabilties = {
-      hCurv: () => {
-        //horizinatl - from right to left or the opposite
-        cpx2 = cw * (1 - cu);
-        cpy2 = ch;
-        cpx1 = cw * cu;
-        if (dx * dy < 0) {
-          cpx1 = cw * (1 - cu);
-          cpy1 = ch;
-          cpx2 = cw * cu;
-          cpy2 = 0;
-          // [cpx1, cpy1] = [cpx2, cpy2];
-        }
-      },
-      vCurv: () => {
-        //vertical - from top to bottom or opposite
-        cpx2 = cw;
-        cpy2 = ch * (1 - cu);
-        cpy1 = ch * cu;
-        if (dx * dy < 0) {
-          cpy1 = ch * (1 - cu);
-          cpx1 = cw;
-          cpy2 = ch * cu;
-          cpx2 = 0;
-        }
-      },
-      hvCurv: () => {
-        // start horizintaly then verticaly
-        // from v side to h side
-        if (dx * dy < 0) {
-          cpy1 = ch;
-          cpx1 = cw * (1 - cu);
-          cpy2 = ch * cu;
-        } else {
-          cpx1 = cw * cu;
-          cpx2 = cw;
-          cpy2 = ch * cu;
-        }
-      },
-      vhCurv: () => {
-        // start verticaly then horizintaly
-        // from h side to v side
-        if (dx * dy < 0) {
-          cpy2 = 0;
-          cpx2 = cw * cu; //blue?
-          cpy1 = ch * (1 - cu);
-          cpx1 = cw;
-        } else {
-          cpy1 = ch * cu;
-          cpx2 = cw * (1 - cu);
-          cpy2 = ch;
-        }
-      }
-    };
-
-    let sat = startAnchorType,
-      eat = endAnchorType;
-    if (["left", "right"].includes(sat) && ["right", "left"].includes(eat)) {
-      curvesPossabilties.hCurv();
-    } else if (["top", "bottom"].includes(sat) && ["bottom", "top"].includes(eat)) {
-      curvesPossabilties.vCurv();
-    } else if (["top", "bottom"].includes(sat) && ["left", "right"].includes(eat)) {
-      curvesPossabilties.vhCurv();
-    } else if (["left", "right"].includes(sat) && ["top", "bottom"].includes(eat)) {
-      curvesPossabilties.hvCurv();
-    }
-
-    let x1 = 0,
-      x2 = dx,
-      y1 = 0,
-      y2 = dy;
-
-    if (dx < 0 && dy < 0) {
-      x1 = -dx;
-      y1 = -dy;
-      x2 = 0;
-      y2 = 0;
-      cpy1 = ch - cpy1;
-      cpy2 = ch - cpy2;
-      cpx1 = cw - cpx1;
-      cpx2 = cw - cpx2;
-    } else {
-      if (dx < 0) {
-        cpy1 = ch - cpy1;
-        cpy2 = ch - cpy2;
-        x1 = -dx;
-        x2 = 0;
-        y2 = dy;
-      }
-      if (dy < 0) {
-        cpx1 = cw - cpx1;
-        cpx2 = cw - cpx2;
-        x1 = 0;
-        y1 = -dy;
-        y2 = 0;
-        x2 = dx;
-      }
-    }
-    cw += excx;
-    ch += excy;
-    setSt({ cx0, cy0, x1, x2, y1, y2, cw, ch, cpx1, cpy1, cpx2, cpy2, dx, dy, headOrient });
-  };
-
-  // console.log(st.headOrient);
-  let arrowPath = `M ${st.x1} ${st.y1} C ${st.cpx1} ${st.cpy1}, ${st.cpx2} ${st.cpy2}, ${st.x2} ${
-    st.y2
-  }`;
-  let arrowHeadId = "arrowHeadMarker" + arrowPath.replace(/ /g, "");
-
-  return (
-    <svg
-      ref={selfRef}
-      width={st.cw}
-      height={st.ch}
-      viewBox={`${-excx / 2} ${-excy / 2} ${st.cw} ${st.ch}`}
-      style={{
-        // border: "1px yellow dashed",
-        position: "absolute",
-        left: st.cx0,
-        top: st.cy0,
-        pointerEvents: "none"
-      }}
-    >
-      {/* <defs> */}
-      <marker
-        id={arrowHeadId}
-
-        viewBox="0 0 12 12"
-        refX="3"
-        refY="6"
-        markerUnits="strokeWidth"
-        markerWidth={headSize}
-        markerHeight={headSize}
-        orient={st.headOrient}
-      >
-        <path d="M 0 0 L 12 6 L 0 12 L 3 6 z" fill={headColor} />
-      </marker>
-      {/* </defs> */}
-      {/* <circle r="5" cx={st.cpx1} cy={st.cpy1} fill="green" />
-      <circle r="5" cx={st.cpx2} cy={st.cpy2} fill="blue" /> */}
-      <path
-        d={arrowPath}
-        stroke={lineColor}
-        strokeDasharray={`${dashStroke} ${dashNone}`}
-        strokeWidth={strokeWidth}
-        fill="transparent"
-        markerEnd={`url(#${arrowHeadId})`}
-      >
-        {animationSpeed ? (
-          <animate
-            attributeName="stroke-dashoffset"
-            values={`${dashoffset * animationDirection};0`}
-            dur={`${1 / animationSpeed}s`}
-            repeatCount="indefinite"
-          />
-        ) : null}
-      </path>
-
-      {labelStart ? (
-        <text {...labelStartExtra} textAnchor={st.dx > 0 ? "start" : "end"} x={st.x1} y={st.y1 - 5}>
-          {labelStart}
-        </text>
-      ) : null}
-
-      {labelMiddle ? (
-        <text
-          {...labelMiddleExtra}
-          textAnchor="middle"
-          x={Math.abs(st.dx) / 2}
-          y={Math.abs(st.dy) / 2}
-        >
-          {labelMiddle}
-        </text>
-      ) : null}
-
-      {labelEnd ? (
-        <text {...labelEndExtra} textAnchor={st.dx > 0 ? "end" : "start"} x={st.x2} y={st.y2 - 5}>
-          {labelEnd}
-        </text>
-      ) : null}
-    </svg>
-  );
-}
-
-Xarrow.defaultProps = {
-  startAnchor: "auto",
-  endAnchor: "auto",
-  label: null,
-  color: "CornflowerBlue",
-  lineColor: null,
-  headColor: null,
-  strokeWidth: 4,
-  headSize: 6,
-  curveness: 0.8,
-  dashness: false,
-  monitorDOMchanges: false,
-  registerEvents: [],
-  consoleWarning: "true",
-  advanced: { extendSVGcanvas: 0 }
-};
-
-export default Xarrow;
->>>>>>> 05823b4c
+export default Xarrow;