import React, { useRef, useEffect, useState } from "react";
import { anchorType, xarrowPropsType } from "./Xarrow.d";
const lodash = require("lodash");

export type xarrowPropsType = xarrowPropsType;
export type anchorType = anchorType;


type prevPos = {
  start: {
    x: number;
    y: number;
    right: number;
    bottom: number;
  };
  end: {
    x: number;
    y: number;
    right: number;
    bottom: number;
  };
};

type reactRef = { current: null | HTMLElement };

type point = { x: number; y: number };

type anchorsParents = {
  start: HTMLElement[];
  end: HTMLElement[];
  // extra: HTMLElement[];
};

const findCommonAncestor = (elem: HTMLElement, elem2: HTMLElement): HTMLElement => {
  function parents(node: any) {
    var nodes = [node];
    for (; node; node = node.parentNode) {
      nodes.unshift(node);
    }
    return nodes;
  }
  function commonAncestor(node1: any, node2: any) {
    var parents1 = parents(node1);
    var parents2 = parents(node2);

    if (parents1[0] !== parents2[0]) throw new Error("No common ancestor!");

    for (var i = 0; i < parents1.length; i++) {
      if (parents1[i] !== parents2[i]) return parents1[i - 1];
    }
  }
  return commonAncestor(elem, elem2);
};

// const findAllParents = (elem: HTMLElement) => {
//   let parents: HTMLElement[] = [];
//   let parent = elem;
//   while (true) {
//     if (parent.parentElement === null) return parents;
//     else parent = parent.parentElement;
//     parents.push(parent);
//   }
// };

const findAllChildrens = (child: HTMLElement, parent: HTMLElement) => {
  if (child === parent) return [];
  let childrens: HTMLElement[] = [];
  let childParent = child.parentElement;
  while (childParent !== parent) {
    childrens.push(childParent);
    childParent = childParent.parentElement;
  }
  return childrens;
};

const getElementByPropGiven = (ref: React.RefObject<HTMLElement> | "string"): HTMLElement => {
  var myRef;
  if (typeof ref === "string") {
    myRef = document.getElementById(ref);
    if (myRef === null)
      throw Error(
        `'${ref}' is not an id of element in the dom. make sure you provided currect id or provide a React reference to element instead.`
      );
  } else myRef = ref.current;
  if (myRef === null)
    throw Error(
      `'${ref}' is not a valid react reference to html element
OR
you tried to render Xarrow before one of the anchors.
please provide correct react refernce or provide id instead.`
    );

  return myRef;
};

function Xarrow(props: xarrowPropsType) {
  const selfRef = useRef<reactRef>(null);
  const [anchorsRefs, setAnchorsRefs] = useState({ start: null, end: null });

  const [prevPosState, setPrevPosState] = useState<prevPos>(null);
  const [prevProps, setPrevProps] = useState<prevPos>(null);
  // const [selfParents, setSelfParents] = useState<HTMLElement[]>(null); //list parents of the common ascestor of the arrow with start and end(until "root elemnt")
  const [anchorsParents, setAnchorsParents] = useState<anchorsParents>(null); //list childrens of the common ascestor of the arrow with start and end until start or end
  // const [xarrowElemPos, setXarrowElemPos] = useState<point>({ x: 0, y: 0 });
  // const [prevXarrowElemPos, setPrevXarrowElemPos] = useState<point>({ x: 0, y: 0 });

  const updateIfNeeded = () => {
    if (!lodash.isEqual(props, prevProps)) {
      //first check if any properties changed
      if (prevProps) {
        initProps();
        setPrevPosState(getAnchorsPos());
      }
    } else {
      //if the properties did not changed - update position if needed
      let posState = getAnchorsPos();
      if (!lodash.isEqual(prevPosState, posState)) {
        setPrevPosState(posState);
      }
    }
  };

  const monitorDOMchanges = () => {
    [...anchorsParents.start, ...anchorsParents.end].forEach(elem => {
      elem.addEventListener("scroll", updateIfNeeded);
    });
    window.addEventListener("resize", updateIfNeeded);
  };

  const cleanMonitorDOMchanges = () => {
    [...anchorsParents.start, ...anchorsParents.end].forEach(elem => {
      elem.removeEventListener("scroll", updateIfNeeded);
    });
    window.removeEventListener("resize", updateIfNeeded);
  };

  const initParentsChildrens = () => {
    let anchorsCommonAncestor = findCommonAncestor(anchorsRefs.start, anchorsRefs.end);
    let allAncestor = findCommonAncestor(anchorsCommonAncestor, selfRef.current);
    let allAncestorChildrensStart = findAllChildrens(anchorsRefs.start, allAncestor);
    let allAncestorChildrensEnd = findAllChildrens(anchorsRefs.end, allAncestor);
    setAnchorsParents({
      start: allAncestorChildrensStart,
      end: allAncestorChildrensEnd
    });
    console.log({
      start: allAncestorChildrensStart,
      end: allAncestorChildrensEnd
    });
    let allAncestorPosStyle = window.getComputedStyle(allAncestor).position;
    // if (allAncestorPosStyle !== "relative" && props.monitorDOMchanges) {
    //   console.log("?");
    //   allAncestor.addEventListener("scroll", updateIfNeeded);
    // }
    if (props.consoleWarning) {
      if (
        allAncestorPosStyle !== "relative" &&
        (allAncestor.scrollHeight > allAncestor.clientHeight ||
          allAncestor.scrollWidth > allAncestor.clientWidth)
      )
        console.warn(
          `%c Xarrow critical warning: common ancestor should always be 'relative' positioning,xarrow will not rerender on scroll events else. 
        change position style from '${allAncestorPosStyle}' to 'relative' of element `,
          "color: red",
          allAncestor
        );
      if (selfRef.current.parentElement !== anchorsCommonAncestor)
        console.warn(
          `Xarrow warning: you placed Xarrow not as son of the common ancestor of 'start' component and 'end' component.
          the suggested element to put Xarrow inside of to prevent redundant rerenders is `,
          anchorsCommonAncestor,
          `if this was your intention set monitorDOMchanges to true so Xarrow will render whenever relevant DOM events are triggerd.
          to disable this warnings set consoleWarning property to false`
        );
      if (
        (allAncestorChildrensStart.length > 0 || allAncestorChildrensEnd.length > 0) &&
        props.monitorDOMchanges === false
      )
        console.warn(
          `Xarrow warning: set monitorDOMchanges to true - its possible that the positioning will get out of sync on DOM events(like scroll),
        on these elements`,
          lodash.uniqWith(
            [...allAncestorChildrensStart, ...allAncestorChildrensEnd],
            lodash.isEqual
          ),
          `\nto disable this warnings set consoleWarning property to false`
        );
    }
  };

  const testUserGivenProperties = () => {
    if (typeof props.start === "object") {
      if (!("current" in props.start)) {
        let err = Error(
          `Xarrows: 'start' property is not of type reference.
          maybe you set 'start' to other object and not to React reference?.\n`
        );
        throw err;
      }
      if (props.start.current === null)
        throw Error(
          `Xarrows: Please make sure the reference to start anchor (property 'start') are provided correctly.
          maybe you tried to render Xarrow before start anchor?.\n`
        );
    }
    if (typeof props.end === "object") {
      if (!("current" in props.end))
        throw Error(
          `Xarrows: 'end' property is not of type reference.
          maybe you set 'end' to other object and not to React reference?.\n`
        );

      if (props.end.current === null)
        throw Error(
          `Xarrows: Please make sure the reference to end anchor (property 'end') are provided correctly.
          maybe you tried to render Xarrow before end anchor?.\n`
        );
    }
  };

  const triggerUpdate = callback => {
    updateIfNeeded();
    if (callback) callback();
  };

  const initRegisterEvents = () => {
    props.registerEvents.forEach(re => {
      var ref = getElementByPropGiven(re.ref);
      ref.addEventListener(re.eventName, () => triggerUpdate(re.callback));
    });
  };

  const cleanRegisterEvents = () => {
    props.registerEvents.forEach(re => {
      var ref = getElementByPropGiven(re.ref);
      ref.removeEventListener(re.eventName, () => triggerUpdate(re.callback));
    });
  };

  const initAnchorsRefs = () => {
    var start = getElementByPropGiven(props.start);
    var end = getElementByPropGiven(props.end);
    setAnchorsRefs({ start, end });
  };

  const initProps = () => {
    testUserGivenProperties();
    // initXarrowElemPos();
    setPrevProps(props);
  };

  useEffect(() => {
    // equilavent to componentDidMount
    // console.log("xarrow mounted");
    initRegisterEvents();
    initAnchorsRefs();
    initProps();
    return () => {
      // console.log("xarrow unmounted");
      cleanRegisterEvents();
    };
  }, []);

  useEffect(() => {
    // Heppens only at mounting (or props changed) after anchorsRefs initialized
    if (anchorsRefs.start) {
      initParentsChildrens();
    }
  }, [anchorsRefs]);

  useEffect(() => {
    // heppens only at mounting after anchorsParents initialized
    if (anchorsParents && props.monitorDOMchanges) {
      monitorDOMchanges();
      return () => {
        //cleanUp it unmounting!
        cleanMonitorDOMchanges();
      };
    }
  }, [anchorsParents]);

  useEffect(() => {
    // triggers position update when prevPosState changed(can heppen in any render)
    if (prevPosState) updatePosition(prevPosState);
  }, [prevPosState]);

  useEffect(() => {
    // console.log("xarrow rendered!");
    updateIfNeeded();
  });

  //initial state
  const [st, setSt] = useState({
    cx0: 0, //x start position of the canvas
    cy0: 0, //y start position of the canvas
    cw: 0, // the canvas width
    ch: 0, // the canvas height
    x1: 0, //the x starting point of the line inside the canvas
    y1: 0, //the y starting point of the line inside the canvas
    x2: 0, //the x ending point of the line inside the canvas
    y2: 0, //the y ending point of the line inside the canvas
    dx: 0, // the x diffrence between 'start' anchor to 'end' anchor
    dy: 0, // the y diffrence between 'start' anchor to 'end' anchor
    absDx: 0, // the x length(positive) diffrence
    absDy: 0, // the y length(positive) diffrence
    cpx1: 0, // control points - control the curveness of the line
    cpy1: 0,
    cpx2: 0,
    cpy2: 0,
    headOrient: "auto", // determines to what side the arrowhead will point
    labelStartPos: { x: 0, y: 0 },
    labelMiddlePos: { x: 0, y: 0 },
    labelEndPos: { x: 0, y: 0 },
    excRight: 0, //expand canvas to the right
    excLeft: 0, //expand canvas to the left
    excUp: 0, //expand canvas upwards
    excDown: 0 // exapnd canvas downward
  });

  let { color, lineColor, headColor, headSize, strokeWidth, dashness } = props;
  headSize = Number(headSize);
  strokeWidth = Number(strokeWidth);
  headColor = headColor ? headColor : color;
  lineColor = lineColor ? lineColor : color;
  let dashStroke = 0,
    dashNone = 0,
    animationSpeed,
    animationDirection = 1;
  if (dashness) {
    dashStroke = dashness.strokeLen ? Number(dashness.strokeLen) : Number(strokeWidth) * 2;
    dashNone = dashness.nonStrokeLen ? Number(dashness.nonStrokeLen) : Number(strokeWidth);
    animationSpeed = dashness.animation ? Number(dashness.animation) : null;
  }
  let dashoffset = dashStroke + dashNone;
  if (animationSpeed < 0) {
    animationSpeed *= -1;
    animationDirection = -1;
  }

  let labelStart, labelMiddle, labelEnd;
  let labelStartExtra = {},
    labelMiddleExtra = {},
    labelEndExtra = {};
  let labalCanvExtraY = 0;
  if (props.label) {
    labalCanvExtraY = 14;
    if (typeof props.label === "string") labelMiddle = props.label;
    else {
      labelStart = props.label.start;
      labelMiddle = props.label.middle;
      labelEnd = props.label.end;
      if (typeof labelStart === "object") {
        labelStartExtra = labelStart.extra;
        labelStart = labelStart.text;
      }
      if (typeof labelMiddle === "object") {
        labelMiddleExtra = labelMiddle.extra;
        labelMiddle = labelMiddle.text;
      }
      if (typeof labelEnd === "object") {
        labelEndExtra = labelEnd.extra;
        labelEnd = labelEnd.text;
      }
    }
  }
  let labalCanvExtraX = Math.max(
    labelStart ? labelStart.length : 0,
    labelMiddle ? labelMiddle.length : 0,
    labelEnd ? labelEnd.length : 0
  );

  const getSelfPos = () => {
    let { x: xarrowElemX, y: xarrowElemY } = selfRef.current.getBoundingClientRect();
    let xarrowStyle = getComputedStyle(selfRef.current);
    let xarrowStyleLeft = Number(xarrowStyle.left.slice(0, -2));
    let xarrowStyleTop = Number(xarrowStyle.top.slice(0, -2));
    return { x: xarrowElemX - xarrowStyleLeft, y: xarrowElemY - xarrowStyleTop };
  };

  const getAnchorsPos = (): prevPos => {
    if (!anchorsRefs.start) return;
    let s = anchorsRefs.start.getBoundingClientRect();
    let e = anchorsRefs.end.getBoundingClientRect();

    let yOffset = 0;
    let xOffset = 0;

    return {
      start: {
        x: s.x + xOffset,
        y: s.y + yOffset,
        right: s.right + xOffset,
        bottom: s.bottom + yOffset
      },
      end: {
        x: e.x + xOffset,
        y: e.y + yOffset,
        right: e.right + xOffset,
        bottom: e.bottom + yOffset
      }
    };
  };

  // let userCanvExtra = props.advanced.extendSVGcanvas;
  // const extraCanvasSize = {
  //   excx: (strokeWidth * headSize) / 2,
  //   excy: (strokeWidth * headSize) / 2
  // };
  // var { excx, excy } = extraCanvasSize;
  // excy += labalCanvExtraY;
  // excx += userCanvExtra;
  // excy += userCanvExtra;

  const updatePosition = (positions: prevPos): void => {
    // Do NOT call thie function directly.
    // you should set position by 'setPrevPosState(posState)' and that will trigger
    // this function in the useEffect hook.

    let { start: s } = positions;
    let { end: e } = positions;
    let headOrient = "auto";

    const getAnchorOffset = (width: number, height: number) => {
      return {
        middle: { rightness: width * 0.5, bottomness: height * 0.5 },
        left: { rightness: 0, bottomness: height * 0.5 },
        right: { rightness: width, bottomness: height * 0.5 },
        top: { rightness: width * 0.5, bottomness: 0 },
        bottom: { rightness: width * 0.5, bottomness: height }
      };
    };
    let startAnchorOffsets = getAnchorOffset(s.right - s.x, s.bottom - s.y);
    let endAnchorOffsets = getAnchorOffset(e.right - e.x, e.bottom - e.y);

    let startAnchorChoice = Array.isArray(props.startAnchor)
      ? props.startAnchor
      : [props.startAnchor];
    let endAnchorChoice = Array.isArray(props.endAnchor) ? props.endAnchor : [props.endAnchor];

    let startAnchorPossabilities = {};
    let endAnchorPossabilities = {};

    if (startAnchorChoice.includes("auto"))
      ["left", "right", "top", "bottom"].forEach(
        anchor => (startAnchorPossabilities[anchor] = startAnchorOffsets[anchor])
      );
    else {
      startAnchorChoice.forEach(
        anchor => (startAnchorPossabilities[anchor] = startAnchorOffsets[anchor])
      );
    }
    if (endAnchorChoice.includes("auto"))
      ["left", "right", "top", "bottom"].forEach(
        anchor => (endAnchorPossabilities[anchor] = endAnchorOffsets[anchor])
      );
    else {
      endAnchorChoice.forEach(
        anchor => (endAnchorPossabilities[anchor] = endAnchorOffsets[anchor])
      );
    }

    const dist = (p1, p2) => {
      //length of line
      return Math.sqrt((p1.x - p2.x) ** 2 + (p1.y - p2.y) ** 2);
    };

    const getShortestLine = (sPoints: object, ePoints: object): [object, object] => {
      // closes tPair Of Points which feet to the specifed anchors
      let minDist = Infinity;
      let closestPair;
      for (let startAnchor in sPoints) {
        for (let endAnchor in ePoints) {
          let d = dist(sPoints[startAnchor], ePoints[endAnchor]);
          if (d < minDist) {
            minDist = d;
            closestPair = [
              { [startAnchor]: sPoints[startAnchor] },
              { [endAnchor]: ePoints[endAnchor] }
            ];
          }
        }
      }

      return closestPair;
    };

    let startPoints = {};
    for (let key in startAnchorPossabilities) {
      startPoints[key] = {};
      startPoints[key]["x"] = startAnchorPossabilities[key].rightness + s.x;
      startPoints[key]["y"] = startAnchorPossabilities[key].bottomness + s.y;
    }
    let endPoints = {};
    for (let key in endAnchorPossabilities) {
      endPoints[key] = {};
      endPoints[key]["x"] = endAnchorPossabilities[key].rightness + e.x;
      endPoints[key]["y"] = endAnchorPossabilities[key].bottomness + e.y;
    }
    let [startPointObj, endPointObj] = getShortestLine(startPoints, endPoints);
    let startPoint = Object.values(startPointObj)[0],
      endPoint = Object.values(endPointObj)[0];
    let startAnchor = Object.keys(startPointObj)[0],
      endAnchor = Object.keys(endPointObj)[0];

    let xarrowElemPos = getSelfPos();
    let cx0 = Math.min(startPoint.x, endPoint.x) - xarrowElemPos.x;
    let cy0 = Math.min(startPoint.y, endPoint.y) - xarrowElemPos.y;
    let dx = endPoint.x - startPoint.x;
    let dy = endPoint.y - startPoint.y;
    let absDx = Math.abs(endPoint.x - startPoint.x);
    let absDy = Math.abs(endPoint.y - startPoint.y);
    let xSign = dx > 0 ? 1 : -1;
    let ySign = dy > 0 ? 1 : -1;
    let headOffset = ((headSize * 3) / 4) * strokeWidth;
    let cu = props.curveness;

    let excRight = 0;
    let excLeft = 0;
    let excUp = 0;
    let excDown = 0;
    excLeft += props.advanced.extendSVGcanvas;
    excRight += props.advanced.extendSVGcanvas;
    excUp += props.advanced.extendSVGcanvas;
    excDown += props.advanced.extendSVGcanvas;

    ////////////////////////////////////
    // arrow point to point calculations
    let x1 = 0,
      x2 = absDx + 0,
      y1 = 0,
      y2 = absDy + 0;
    if (dx < 0) [x1, x2] = [x2, x1];
    if (dy < 0) [y1, y2] = [y2, y1];

    ////////////////////////////////////
    // arrow curveness calculations
    if (cu === 0) {
      let angel = Math.atan(absDy / absDx);
      x2 -= headOffset * xSign * Math.cos(angel);
      y2 -= headOffset * ySign * Math.sin(angel);
    } else {
      if (["left", "right"].includes(endAnchor)) {
        x2 -= headOffset * xSign;
      } else if (["top", "bottom"].includes(endAnchor)) {
        y2 -= headOffset * ySign;
      }
    }

    excRight += (strokeWidth * headSize) / 2;
    excLeft += (strokeWidth * headSize) / 2;
    excUp += (strokeWidth * headSize) / 2;
    excDown += (strokeWidth * headSize) / 2;

    let cpx1 = x1,
      cpy1 = y1,
      cpx2 = x2,
      cpy2 = y2;

    const curvesPossabilties = {
      hCurv: () => {
        //horizinatl - from right to left or the opposite
        cpx1 += absDx * cu * xSign;
        cpx2 -= absDx * cu * xSign;
      },
      vCurv: () => {
        //vertical - from top to bottom or opposite
        cpy1 += absDy * cu * ySign;
        cpy2 -= absDy * cu * ySign;
      },
      hvCurv: () => {
        // start horizintaly then verticaly
        // from v side to h side
        cpx1 += absDx * cu * xSign;
        cpy2 -= absDy * cu * ySign;
      },
      vhCurv: () => {
        // start verticaly then horizintaly
        // from h side to v side
        cpy1 += absDy * cu * ySign;
        cpx2 -= absDx * cu * xSign;
      }
    };

    if (["left", "right"].includes(endAnchor) && ["bottom", "top"].includes(startAnchor))
      curvesPossabilties.vhCurv();
    else if (["left", "right"].includes(endAnchor) && ["left", "right"].includes(startAnchor))
      curvesPossabilties.hCurv();
    else if (["bottom", "top"].includes(endAnchor) && ["bottom", "top"].includes(startAnchor))
      curvesPossabilties.vCurv();
    else if (["bottom", "top"].includes(endAnchor) && ["left", "right"].includes(startAnchor))
      curvesPossabilties.hvCurv();

    ////////////////////////////////////
<<<<<<< HEAD
    // Buzier curve calcualtions
    // bzCurve function:  bz = (1−t)^3*p1 + 3(1−t)^2*t*p2 +3(1−t)*t^2*p3 + t^3*p4
    // dt(bz) = -3 p1 (1 - t)^2 + 3 p2 (1 - t)^2 - 6 p2 (1 - t) t + 6 p3 (1 - t) t - 3 p3 t^2 + 3 p4 t^2
    // when p1=(x1,y1),p2=(cpx1,cpy1),p3=(cpx2,cpy2),p4=(x2,y2)
    // then extrema points is when dt(bz) = 0
    // solutions =>  t = ((-6 p1 + 12 p2 - 6 p3) ± sqrt((6 p1 - 12 p2 + 6 p3)^2 - 4 (3 p2 - 3 p1) (-3 p1 + 9 p2 - 9 p3 + 3 p4)))/(2 (-3 p1 + 9 p2 - 9 p3 + 3 p4))  when (p1 + 3 p3!=3 p2 + p4)
    // xSol1,2 = ((-6 x1 + 12 cpx1 - 6 cpx2) ± sqrt((6 x1 - 12 cpx1 + 6 cxp2)^2 - 4 (3 cpx1 - 3 x1) (-3 x1 + 9 cpx1 - 9 cpx2 + 3 x2)))/(2 (-3 x1 + 9 cpx1 - 9 cpx2 + 3 x2))
    // ySol1,2 = ((-6 y1 + 12 cpy1 - 6 cpy2) ± sqrt((6 y1 - 12 cpy1 + 6 cyp2)^2 - 4 (3 cpy1 - 3 y1) (-3 y1 + 9 cpy1 - 9 cpy2 + 3 y2)))/(2 (-3 y1 + 9 cpy1 - 9 cpy2 + 3 y2))
    // now in javascript:
    let txSol1 =
      (-6 * x1 +
        12 * cpx1 -
        6 * cpx2 +
        Math.sqrt(
          (6 * x1 - 12 * cpx1 + 6 * cpx2) ** 2 -
            4 * (3 * cpx1 - 3 * x1) * (-3 * x1 + 9 * cpx1 - 9 * cpx2 + 3 * x2)
        )) /
      (2 * (-3 * x1 + 9 * cpx1 - 9 * cpx2 + 3 * x2));
    let txSol2 =
      (-6 * x1 +
        12 * cpx1 -
        6 * cpx2 -
        Math.sqrt(
          (6 * x1 - 12 * cpx1 + 6 * cpx2) ** 2 -
            4 * (3 * cpx1 - 3 * x1) * (-3 * x1 + 9 * cpx1 - 9 * cpx2 + 3 * x2)
        )) /
      (2 * (-3 * x1 + 9 * cpx1 - 9 * cpx2 + 3 * x2));
    let tySol1 =
      (-6 * y1 +
        12 * cpy1 -
        6 * cpy2 +
        Math.sqrt(
          (6 * y1 - 12 * cpy1 + 6 * cpy2) ** 2 -
            4 * (3 * cpy1 - 3 * y1) * (-3 * y1 + 9 * cpy1 - 9 * cpy2 + 3 * y2)
        )) /
      (2 * (-3 * y1 + 9 * cpy1 - 9 * cpy2 + 3 * y2));
    let tySol2 =
      (-6 * y1 +
        12 * cpy1 -
        6 * cpy2 -
        Math.sqrt(
          (6 * y1 - 12 * cpy1 + 6 * cpy2) ** 2 -
            4 * (3 * cpy1 - 3 * y1) * (-3 * y1 + 9 * cpy1 - 9 * cpy2 + 3 * y2)
        )) /
      (2 * (-3 * y1 + 9 * cpy1 - 9 * cpy2 + 3 * y2));
    const bzx = t =>
      (1 - t) ** 3 * x1 + 3 * (1 - t) ** 2 * t * cpx1 + 3 * (1 - t) * t ** 2 * cpx2 + t ** 3 * x2;
    const bzy = t =>
      (1 - t) ** 3 * y1 + 3 * (1 - t) ** 2 * t * cpy1 + 3 * (1 - t) * t ** 2 * cpy2 + t ** 3 * y2;

    ////////////////////////////////////
    // canvas smart size adjustments

=======
    // expand canvas properly

    // bzCurve function:  bz = (1−t)^3*p1 + 3(1−t)^2*t*p2 +3(1−t)*t^2*p3 + t^3*p4
    // dt(bz) = -3 p1 (1 - t)^2 + 3 p2 (1 - t)^2 - 6 p2 (1 - t) t + 6 p3 (1 - t) t - 3 p3 t^2 + 3 p4 t^2
    // when p1=(x1,y1),p2=(cpx1,cpy1),p3=(cpx2,cpy2),p4=(x2,y2)
    // then extrema points is when dt(bz) = 0 
    // solutions =>  t = ((-6 p1 + 12 p2 - 6 p3) ± sqrt((6 p1 - 12 p2 + 6 p3)^2 - 4 (3 p2 - 3 p1) (-3 p1 + 9 p2 - 9 p3 + 3 p4)))/(2 (-3 p1 + 9 p2 - 9 p3 + 3 p4))  when (p1 + 3 p3!=3 p2 + p4)
    // xSol1,2 = ((-6 x1 + 12 cpx1 - 6 cpx2) ± sqrt((6 x1 - 12 cpx1 + 6 cxp2)^2 - 4 (3 cpx1 - 3 x1) (-3 x1 + 9 cpx1 - 9 cpx2 + 3 x2)))/(2 (-3 x1 + 9 cpx1 - 9 cpx2 + 3 x2)) 
    // ySol1,2 = ((-6 y1 + 12 cpy1 - 6 cpy2) ± sqrt((6 y1 - 12 cpy1 + 6 cyp2)^2 - 4 (3 cpy1 - 3 y1) (-3 y1 + 9 cpy1 - 9 cpy2 + 3 y2)))/(2 (-3 y1 + 9 cpy1 - 9 cpy2 + 3 y2)) 
    // now in javascript:
    let txSol1 = ((-6*x1 + 12*cpx1 - 6*cpx2) + Math.sqrt((6*x1 - 12*cpx1 + 6*cpx2)**2 - 4*(3*cpx1 - 3*x1)*(-3*x1 + 9*cpx1 - 9*cpx2 + 3*x2)))/(2*(-3*x1 + 9*cpx1 - 9*cpx2 + 3*x2)) 
    let txSol2 = ((-6*x1 + 12*cpx1 - 6*cpx2) - Math.sqrt((6*x1 - 12*cpx1 + 6*cpx2)**2 - 4*(3*cpx1 - 3*x1)*(-3*x1 + 9*cpx1 - 9*cpx2 + 3*x2)))/(2*(-3*x1 + 9*cpx1 - 9*cpx2 + 3*x2)) 
    let tySol1 = ((-6*y1 + 12*cpy1 - 6*cpy2) + Math.sqrt((6*y1 - 12*cpy1 + 6*cpy2)**2 - 4*(3*cpy1 - 3*y1)*(-3*y1 + 9*cpy1 - 9*cpy2 + 3*y2)))/(2*(-3*y1 + 9*cpy1 - 9*cpy2 + 3*y2)) 
    let tySol2 = ((-6*y1 + 12*cpy1 - 6*cpy2) - Math.sqrt((6*y1 - 12*cpy1 + 6*cpy2)**2 - 4*(3*cpy1 - 3*y1)*(-3*y1 + 9*cpy1 - 9*cpy2 + 3*y2)))/(2*(-3*y1 + 9*cpy1 - 9*cpy2 + 3*y2)) 
    const bzx=(t) =>(1 - t) ** 3 * x1 + 3 * (1 - t) ** 2 * t * cpx1 + 3 * (1 - t) * t ** 2 * cpx2 + t ** 3 * x2;
    const bzy=(t) =>(1 - t) ** 3 * y1 + 3 * (1 - t) ** 2 * t * cpy1 + 3 * (1 - t) * t ** 2 * cpy2 + t ** 3 * y2;
    // console.log("calculated",bzx(txSol1),bzx(txSol2),bzy(tySol1),bzy(tySol2))
>>>>>>> a2a2f6b7
    let xSol1 = bzx(txSol1);
    let xSol2 = bzx(txSol2);
    let ySol1 = bzy(tySol1);
    let ySol2 = bzy(tySol2);
<<<<<<< HEAD
    if (xSol1 < 0) excLeft += -xSol1;
    if (xSol2 > absDx) excRight += xSol2 - absDx;
    if (ySol1 < 0) excUp += -ySol1;
    if (ySol2 > absDy) excDown += ySol2 - absDy;

    excLeft += labalCanvExtraX * 4;
    excRight += labalCanvExtraX * 4;

    x1 += excLeft;
    x2 += excLeft;
    y1 += excUp;
    y2 += excUp;
    cpx1 += excLeft;
    cpx2 += excLeft;
    cpy1 += excUp;
    cpy2 += excUp;

    let cw = absDx + excLeft + excRight,
      ch = absDy + excUp + excDown;
    cx0 -= excLeft;
    cy0 -= excUp;
=======
    if (xSol1 < 0) excx += -xSol1;
    if (xSol2 > absDx) excx += xSol2 - absDx;
    if (ySol1 < 0) excy += -ySol1;
    if (ySol2 > absDy) excy += ySol2 - absDy;


    // let bzxMax = 0;
    // let bzyMax = 0;
    // let bzxMin = 0;
    // let bzyMin = 0;
    // for (let t = 0; t < 1; t += 0.1) {
    //   let ctx =
    //   (1 - t) ** 3 * x1 + 3 * (1 - t) ** 2 * t * cpx1 + 3 * (1 - t) * t ** 2 * cpx2 + t ** 3 * x2;
    //   if (ctx > bzxMax) bzxMax = ctx;
    //   if (ctx < bzxMin) bzxMin = ctx;
    //   let cty =
    //     (1 - t) ** 3 * y1 + 3 * (1 - t) ** 2 * t * cpy1 + 3 * (1 - t) * t ** 2 * cpy2 + t ** 3 * y2;
    //   if (cty > bzyMax) bzyMax = cty;
    //   if (cty < bzyMin) bzyMin = cty;
    // }
    // console.log("estimated",bzxMin,bzxMax,bzyMin,bzyMax)

    // if (bzxMax > absDx) excx += bzxMax - absDx;
    // if (bzxMin < 0) excx += -bzxMin;
    // if (bzyMax > absDy) excy += bzyMax - absDy;
    // if (bzyMin < 0) excy += -bzyMin;

    // if (cu > 1) {
    //   let absCpx1 = Math.abs(cpx1);
    //   let absCpy2 = Math.abs(cpy2);
    //   if (oneCurveControlPoint) {
    //     excx += (Math.abs(absCpx1 - x2) / 4) * cu ** 1.5 + headOffset;
    //     excy += (Math.abs(absCpy2 - y1) / 4) * cu ** 1.5;
    //   } else {
    //     excx += (Math.abs(absCpx1 - x2) / 30) * cu;
    //     excy += (Math.abs(absCpy2 - y1) / 30) * cu;
    //   }
    // }
    if (excx < labalCanvExtraX * 4) excx += labalCanvExtraX * 4 - excx;

    x1 += excx;
    x2 += excx;
    y1 += excy;
    y2 += excy;
    cpx1 += excx;
    cpx2 += excx;
    cpy1 += excy;
    cpy2 += excy;

    let cw = absDx + excx * 2,
      ch = absDy + excy * 2;
    cx0 -= excx;
    cy0 -= excy;
>>>>>>> a2a2f6b7

    //labels
    let labelStartPos = { x: bzx(0.01), y: bzy(0.01) };
    let labelMiddlePos = { x: bzx(0.5), y: bzy(0.5) };
    let labelEndPos = { x: bzx(0.99), y: bzy(0.99) };

    if (labelMiddlePos.x) {
    }

    setSt({
      cx0,
      cy0,
      x1,
      x2,
      y1,
      y2,
      cw,
      ch,
      cpx1,
      cpy1,
      cpx2,
      cpy2,
      dx,
      dy,
      absDx,
      absDy,
      headOrient,
      labelStartPos,
      labelMiddlePos,
      labelEndPos,
      excLeft,
      excRight,
      excUp,
      excDown
    });
  };

  let arrowPath = `M ${st.x1} ${st.y1} C ${st.cpx1} ${st.cpy1}, ${st.cpx2} ${st.cpy2}, ${st.x2} ${
    st.y2
  }`;

  // arrowPath = `M ${st.x1} ${st.y1}  ${st.x2} ${st.y2}`;
  let arrowHeadId = "arrowHeadMarker" + arrowPath.replace(/ /g, "");
  return (
    <svg
      ref={selfRef}
      width={st.cw}
      height={st.ch}
      // viewBox={`${-excx / 2} ${-excy / 2} ${st.cw} ${st.ch}`}
      style={{
        // border: "2px yellow dashed",
        position: "absolute",
        left: st.cx0,
        top: st.cy0,
        pointerEvents: "none"
      }}
    >
      {/* <defs> */}
      <marker
        id={arrowHeadId}
        viewBox="0 0 12 12"
        refX="3"
        refY="6"
        // re
        markerUnits="strokeWidth"
        markerWidth={headSize}
        markerHeight={headSize}
        orient={st.headOrient}
      >
        <path d="M 0 0 L 12 6 L 0 12 L 3 6 z" fill={headColor} />
      </marker>
      {/* <circle r="5" cx={st.cpx1} cy={st.cpy1} fill="green" /> */}
      {/* <circle r="5" cx={st.cpx2} cy={st.cpy2} fill="blue" /> */}
      {/* <circle r="7" cx={xarrowElemPos.x} cy={xarrowElemPos.y} fill="black" /> */}
<<<<<<< HEAD
      {/* <rect
        x={st.excLeft}
        y={st.excUp}
        width={st.absDx}
        height={st.absDy}
        fill="none"
        stroke="pink"
        strokeWidth="2px"
      /> */}
=======
      {/* <rect x={st.excx} y={st.excy} width={st.absDx} height={st.absDy} fill="none" stroke="pink" strokeWidth="2px"/> */}
>>>>>>> a2a2f6b7
      <path
        d={arrowPath}
        stroke={lineColor}
        strokeDasharray={`${dashStroke} ${dashNone}`}
        strokeWidth={strokeWidth}
        fill="transparent"
        markerEnd={`url(#${arrowHeadId})`}
      >
        {animationSpeed ? (
          <animate
            attributeName="stroke-dashoffset"
            values={`${dashoffset * animationDirection};0`}
            dur={`${1 / animationSpeed}s`}
            repeatCount="indefinite"
          />
        ) : null}
      </path>

      {labelStart ? (
        <text
          {...labelStartExtra}
          textAnchor={st.dx > 0 ? "start" : "end"}
          x={st.labelStartPos.x}
          y={st.labelStartPos.y}
        >
          {labelStart}
        </text>
      ) : null}

      {labelMiddle ? (
        <text
          {...labelMiddleExtra}
          textAnchor="middle"
          x={st.labelMiddlePos.x}
          y={st.labelMiddlePos.y}
        >
          {labelMiddle}
        </text>
      ) : null}

      {labelEnd ? (
        <text
          {...labelEndExtra}
          textAnchor={st.dx > 0 ? "end" : "start"}
          x={st.labelEndPos.x}
          y={st.labelEndPos.y}
        >
          {labelEnd}
        </text>
      ) : null}
    </svg>
  );
}

Xarrow.defaultProps = {
  startAnchor: "auto",
  endAnchor: "auto",
  label: null,
  color: "CornflowerBlue",
  lineColor: null,
  headColor: null,
  strokeWidth: 4,
  headSize: 6,
  curveness: 0.8,
  dashness: false,
  monitorDOMchanges: true,
  registerEvents: [],
  consoleWarning: true,
  advanced: { extendSVGcanvas: 0 }
};

// to do:
// 1. fix absolute relative issue

export default Xarrow;<|MERGE_RESOLUTION|>--- conflicted
+++ resolved
@@ -591,7 +591,6 @@
       curvesPossabilties.hvCurv();
 
     ////////////////////////////////////
-<<<<<<< HEAD
     // Buzier curve calcualtions
     // bzCurve function:  bz = (1−t)^3*p1 + 3(1−t)^2*t*p2 +3(1−t)*t^2*p3 + t^3*p4
     // dt(bz) = -3 p1 (1 - t)^2 + 3 p2 (1 - t)^2 - 6 p2 (1 - t) t + 6 p3 (1 - t) t - 3 p3 t^2 + 3 p4 t^2
@@ -645,30 +644,10 @@
     ////////////////////////////////////
     // canvas smart size adjustments
 
-=======
-    // expand canvas properly
-
-    // bzCurve function:  bz = (1−t)^3*p1 + 3(1−t)^2*t*p2 +3(1−t)*t^2*p3 + t^3*p4
-    // dt(bz) = -3 p1 (1 - t)^2 + 3 p2 (1 - t)^2 - 6 p2 (1 - t) t + 6 p3 (1 - t) t - 3 p3 t^2 + 3 p4 t^2
-    // when p1=(x1,y1),p2=(cpx1,cpy1),p3=(cpx2,cpy2),p4=(x2,y2)
-    // then extrema points is when dt(bz) = 0 
-    // solutions =>  t = ((-6 p1 + 12 p2 - 6 p3) ± sqrt((6 p1 - 12 p2 + 6 p3)^2 - 4 (3 p2 - 3 p1) (-3 p1 + 9 p2 - 9 p3 + 3 p4)))/(2 (-3 p1 + 9 p2 - 9 p3 + 3 p4))  when (p1 + 3 p3!=3 p2 + p4)
-    // xSol1,2 = ((-6 x1 + 12 cpx1 - 6 cpx2) ± sqrt((6 x1 - 12 cpx1 + 6 cxp2)^2 - 4 (3 cpx1 - 3 x1) (-3 x1 + 9 cpx1 - 9 cpx2 + 3 x2)))/(2 (-3 x1 + 9 cpx1 - 9 cpx2 + 3 x2)) 
-    // ySol1,2 = ((-6 y1 + 12 cpy1 - 6 cpy2) ± sqrt((6 y1 - 12 cpy1 + 6 cyp2)^2 - 4 (3 cpy1 - 3 y1) (-3 y1 + 9 cpy1 - 9 cpy2 + 3 y2)))/(2 (-3 y1 + 9 cpy1 - 9 cpy2 + 3 y2)) 
-    // now in javascript:
-    let txSol1 = ((-6*x1 + 12*cpx1 - 6*cpx2) + Math.sqrt((6*x1 - 12*cpx1 + 6*cpx2)**2 - 4*(3*cpx1 - 3*x1)*(-3*x1 + 9*cpx1 - 9*cpx2 + 3*x2)))/(2*(-3*x1 + 9*cpx1 - 9*cpx2 + 3*x2)) 
-    let txSol2 = ((-6*x1 + 12*cpx1 - 6*cpx2) - Math.sqrt((6*x1 - 12*cpx1 + 6*cpx2)**2 - 4*(3*cpx1 - 3*x1)*(-3*x1 + 9*cpx1 - 9*cpx2 + 3*x2)))/(2*(-3*x1 + 9*cpx1 - 9*cpx2 + 3*x2)) 
-    let tySol1 = ((-6*y1 + 12*cpy1 - 6*cpy2) + Math.sqrt((6*y1 - 12*cpy1 + 6*cpy2)**2 - 4*(3*cpy1 - 3*y1)*(-3*y1 + 9*cpy1 - 9*cpy2 + 3*y2)))/(2*(-3*y1 + 9*cpy1 - 9*cpy2 + 3*y2)) 
-    let tySol2 = ((-6*y1 + 12*cpy1 - 6*cpy2) - Math.sqrt((6*y1 - 12*cpy1 + 6*cpy2)**2 - 4*(3*cpy1 - 3*y1)*(-3*y1 + 9*cpy1 - 9*cpy2 + 3*y2)))/(2*(-3*y1 + 9*cpy1 - 9*cpy2 + 3*y2)) 
-    const bzx=(t) =>(1 - t) ** 3 * x1 + 3 * (1 - t) ** 2 * t * cpx1 + 3 * (1 - t) * t ** 2 * cpx2 + t ** 3 * x2;
-    const bzy=(t) =>(1 - t) ** 3 * y1 + 3 * (1 - t) ** 2 * t * cpy1 + 3 * (1 - t) * t ** 2 * cpy2 + t ** 3 * y2;
-    // console.log("calculated",bzx(txSol1),bzx(txSol2),bzy(tySol1),bzy(tySol2))
->>>>>>> a2a2f6b7
     let xSol1 = bzx(txSol1);
     let xSol2 = bzx(txSol2);
     let ySol1 = bzy(tySol1);
     let ySol2 = bzy(tySol2);
-<<<<<<< HEAD
     if (xSol1 < 0) excLeft += -xSol1;
     if (xSol2 > absDx) excRight += xSol2 - absDx;
     if (ySol1 < 0) excUp += -ySol1;
@@ -690,61 +669,7 @@
       ch = absDy + excUp + excDown;
     cx0 -= excLeft;
     cy0 -= excUp;
-=======
-    if (xSol1 < 0) excx += -xSol1;
-    if (xSol2 > absDx) excx += xSol2 - absDx;
-    if (ySol1 < 0) excy += -ySol1;
-    if (ySol2 > absDy) excy += ySol2 - absDy;
-
-
-    // let bzxMax = 0;
-    // let bzyMax = 0;
-    // let bzxMin = 0;
-    // let bzyMin = 0;
-    // for (let t = 0; t < 1; t += 0.1) {
-    //   let ctx =
-    //   (1 - t) ** 3 * x1 + 3 * (1 - t) ** 2 * t * cpx1 + 3 * (1 - t) * t ** 2 * cpx2 + t ** 3 * x2;
-    //   if (ctx > bzxMax) bzxMax = ctx;
-    //   if (ctx < bzxMin) bzxMin = ctx;
-    //   let cty =
-    //     (1 - t) ** 3 * y1 + 3 * (1 - t) ** 2 * t * cpy1 + 3 * (1 - t) * t ** 2 * cpy2 + t ** 3 * y2;
-    //   if (cty > bzyMax) bzyMax = cty;
-    //   if (cty < bzyMin) bzyMin = cty;
-    // }
-    // console.log("estimated",bzxMin,bzxMax,bzyMin,bzyMax)
-
-    // if (bzxMax > absDx) excx += bzxMax - absDx;
-    // if (bzxMin < 0) excx += -bzxMin;
-    // if (bzyMax > absDy) excy += bzyMax - absDy;
-    // if (bzyMin < 0) excy += -bzyMin;
-
-    // if (cu > 1) {
-    //   let absCpx1 = Math.abs(cpx1);
-    //   let absCpy2 = Math.abs(cpy2);
-    //   if (oneCurveControlPoint) {
-    //     excx += (Math.abs(absCpx1 - x2) / 4) * cu ** 1.5 + headOffset;
-    //     excy += (Math.abs(absCpy2 - y1) / 4) * cu ** 1.5;
-    //   } else {
-    //     excx += (Math.abs(absCpx1 - x2) / 30) * cu;
-    //     excy += (Math.abs(absCpy2 - y1) / 30) * cu;
-    //   }
-    // }
-    if (excx < labalCanvExtraX * 4) excx += labalCanvExtraX * 4 - excx;
-
-    x1 += excx;
-    x2 += excx;
-    y1 += excy;
-    y2 += excy;
-    cpx1 += excx;
-    cpx2 += excx;
-    cpy1 += excy;
-    cpy2 += excy;
-
-    let cw = absDx + excx * 2,
-      ch = absDy + excy * 2;
-    cx0 -= excx;
-    cy0 -= excy;
->>>>>>> a2a2f6b7
+
 
     //labels
     let labelStartPos = { x: bzx(0.01), y: bzy(0.01) };
@@ -819,7 +744,6 @@
       {/* <circle r="5" cx={st.cpx1} cy={st.cpy1} fill="green" /> */}
       {/* <circle r="5" cx={st.cpx2} cy={st.cpy2} fill="blue" /> */}
       {/* <circle r="7" cx={xarrowElemPos.x} cy={xarrowElemPos.y} fill="black" /> */}
-<<<<<<< HEAD
       {/* <rect
         x={st.excLeft}
         y={st.excUp}
@@ -829,9 +753,7 @@
         stroke="pink"
         strokeWidth="2px"
       /> */}
-=======
-      {/* <rect x={st.excx} y={st.excy} width={st.absDx} height={st.absDy} fill="none" stroke="pink" strokeWidth="2px"/> */}
->>>>>>> a2a2f6b7
+
       <path
         d={arrowPath}
         stroke={lineColor}
