import React, { useState, useRef } from "react";
import "./PlayGround.css";
import Xarrow, { xarrowPropsType } from "./../../Xarrow";
import Box from "./components/Box";
import TopBar from "./components/TopBar";

type actionState = "Normal" | "Add Connections" | "Remove Connections";
// export type line : xarrowPropsType;
export type point = { x: number; y: number };
export type interfaceType = {
  id: string;
  refIn: { current: null | HTMLElement };
  refOut: { current: null | HTMLElement };
};
const shapes = ["wideBox", "tallBox"] as const;
export type shapes = typeof shapes;
export type box = { id: string; x: number; y: number; shape: shapes };

const PlayGround: React.FC = () => {
  const [interfaces, setInterfaces] = useState<interfaceType[]>([
    {
      id: "ens33",
      refIn: useRef(null),
      refOut: useRef(null)
    },
    {
      id: "s1-eth1",
      refIn: useRef(null),
      refOut: useRef(null)
    },
    {
      id: "s1-eth2",
      refIn: useRef(null),
      refOut: useRef(null)
    }
  ]);

  const [boxes, setBoxes] = useState<box[]>([
    { id: "box1", x: 0, y: 120, shape: "wideBox" },
    { id: "box2", x: 320, y: 200, shape: "tallBox" }
  ]);

  const [lines, setLines] = useState<xarrowPropsType[]>([
    {
      start: "box1",
      end: "box2",
      headSize: 5,
      strokeWidth: 6,
      startAnchor: "auto",
<<<<<<< HEAD
      endAnchor: "auto",
      curveness: 3,
=======
      endAnchor: "top",
      curveness: 2,
>>>>>>> a2a2f6b7
      label: {
        start: "start",
        middle: "middleeeeeeee!",
        end: "end"
      },
      advanced: { extendSVGcanvas: 0 }
    }
  ]);

  const [selected, setSelected] = useState<string | null>(null);
  const [prevSelected, setPrevSelected] = useState<string | null>(null);

  const [actionState, setActionState] = useState<actionState>("Normal");

  const handleInterfaceClick = (e: React.MouseEvent<HTMLDivElement, MouseEvent>) => {
    e.stopPropagation(); //so only the click event on the box will fire on not on the conainer itself
    let id = e.target.id;
    if (actionState === "Normal") {
      handleSelect(e);
    } else if (
      actionState === "Add Connections" &&
      id.includes(":output") &&
      lines.filter(line => line.start === selected && line.end === id).length === 0
    ) {
      setLines(lines => [...lines, { start: selected, end: id }]);
    } else if (actionState === "Remove Connections") {
      setLines(lines => lines.filter(line => !(line.start === selected && line.end === id)));
    }
  };

  const handleSelect = e => {
    setPrevSelected(selected);
    if (e === null) {
      setSelected(null);
      setActionState("Normal");
    } else setSelected(e.target.id);
  };

  const handleDrop = e => {
    let shape = e.dataTransfer.getData("shape");
    if (shapes.includes(shape)) {
      let l = boxes.length;
      while (boxes.map(b => b.id).includes("box" + l)) l++;
      let { x, y } = e.target.getBoundingClientRect();
      var newName = prompt("Enter box name: ", "box" + l);
      let newBox = { id: newName, x: e.clientX - x, y: e.clientY - y, shape };
      setBoxes([...boxes, newBox]);
    }
  };

  // console.log(lines);

  return (
    <div className="App">
      <header className="titleStyle">Ryu SDN GUI</header>
      <hr />

      <div className="canvasContainerStyle">
        <div className="canvasStyle" id="canvas" onClick={() => handleSelect(null)}>
          <div className="toolboxMenu">
            <div className="toolboxTitle">Toolbox menu</div>
            <hr />
            <div className="toolboxContainer">
              {shapes.map(boxType => (
                <div
                  key={boxType}
                  className={boxType}
                  draggable
                  onDragStart={e => e.dataTransfer.setData("shape", boxType)}
                >
                  {boxType}
                </div>
              ))}
              {/* <div
                className="toolboxWideBox"
                draggable
                onDragStart={e => e.dataTransfer.setData("shape", "box")}
              >
                wideBox
              </div> */}
            </div>
          </div>
          <div className="interfacesBarStyle">
            <u className="interfaceTitleStyle">inputs</u>
            {interfaces.map(itr => {
              let itrId = itr.id + ":input";
              let background = null;
              if (selected === itrId) {
                background = "rgb(200, 200, 200)";
              }
              return (
                <div
                  key={itrId}
                  id={itrId}
                  ref={itr.refIn}
                  className="fixedBoxStyle"
                  onClick={handleInterfaceClick}
                  style={{ background }}
                >
                  {itr.id}
                </div>
              );
            })}
          </div>
          <div className="boxesContainer" onDragOver={e => e.preventDefault()} onDrop={handleDrop}>
            <TopBar
              setBoxes={setBoxes}
              selected={selected}
              prevSelected={prevSelected}
              handleSelect={handleSelect}
              setPrevSelected={setPrevSelected}
              actionState={actionState}
              setActionState={setActionState}
              setLines={setLines}
              interfaces={interfaces}
            />

            {boxes.map(box => (
              <Box
                key={box.id}
                box={box}
                boxes={boxes}
                setBoxes={setBoxes}
                selected={selected}
                handleSelect={handleSelect}
                prevSelected={prevSelected}
                setPrevSelected={setPrevSelected}
                actionState={actionState}
                setLines={setLines}
                lines={lines}
              />
            ))}
          </div>
          <div className="interfacesBarStyle">
            <u className="interfaceTitleStyle">outputs</u>
            {interfaces.map(itr => {
              let itrId = itr.id + ":output";

              let background = null;
              if (selected === itrId) {
                background = "rgb(200, 200, 200)";
              } else if (
                (actionState === "Add Connections" &&
                  lines.filter(line => line.start === selected && line.end === itrId).length ===
                    0) ||
                (actionState === "Remove Connections" &&
                  lines.filter(line => line.start === selected && line.end === itrId).length > 0)
              ) {
                background = "LemonChiffon";
              }

              return (
                <div
                  key={itrId}
                  id={itrId}
                  ref={itr.refIn}
                  className="fixedBoxStyle"
                  onClick={handleInterfaceClick}
                  style={{ background }}
                >
                  {itr.id}
                </div>
              );
            })}
          </div>
          {lines.map(line => (
            <Xarrow key={line.start + "-" + line.end} {...line} />
          ))}
        </div>
      </div>
    </div>
  );
};

export default PlayGround;<|MERGE_RESOLUTION|>--- conflicted
+++ resolved
@@ -47,13 +47,9 @@
       headSize: 5,
       strokeWidth: 6,
       startAnchor: "auto",
-<<<<<<< HEAD
       endAnchor: "auto",
       curveness: 3,
-=======
-      endAnchor: "top",
-      curveness: 2,
->>>>>>> a2a2f6b7
+
       label: {
         start: "start",
         middle: "middleeeeeeee!",
